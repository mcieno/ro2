/*!
 * \file    tsp_solvers.h
 * \brief   Methods for solving a TSP problem.
 * \authors Francesco Cazzaro, Marco Cieno
 */
#ifndef TSP_SOLVER_H
#define TSP_SOLVER_H

#include <cplex.h>

#include "tsp.h"


#define TSP_SOLVER_Random                            1U  /*!< Random model.  */
#define TSP_SOLVER_Dummy                             2U  /*!< Dummy model.  */
#define TSP_SOLVER_MTZ                               3U  /*!< Sequential Formulation model  (Miller, Tucker and Zemlin (1960)).  */
#define TSP_SOLVER_Flow1                             4U  /*!< Single Commodity Flow model (Gavish and Graves (1978)).  */
#define TSP_SOLVER_LazyMTZ                           5U  /*!< Sequential Formulation model with lazy constraints.  */
#define TSP_SOLVER_LazyFlow1                         6U  /*!< Single Commodity Flow model with lazy constraints.  */
#define TSP_SOLVER_Loop                              7U  /*!< Branch and Cut model with SEC added at every restart.  */
#define TSP_SOLVER_LoopF                             8U  /*!< Variant F of Loop model.  */
#define TSP_SOLVER_LoopM                             9U  /*!< Variant M of Loop model.  */
#define TSP_SOLVER_LoopX                            10U  /*!< Variant X of Loop model.  */
#define TSP_SOLVER_Legacy                           11U  /*!< Branch and Cut model with legacy lazy cut callback.  */
#define TSP_SOLVER_Generic                          12U  /*!< Branch and Cut model with generic candidate cut callback.  */
#define TSP_SOLVER_LegacyConcorde                   13U  /*!< Like Legacy, but also cuts the relaxation using Concorde routines.  */
#define TSP_SOLVER_GenericConcorde                  14U  /*!< Like Generic, but also cuts the relaxation using Concorde routines.  */
#define TSP_SOLVER_LegacyConcordeShallow            15U  /*!< Like LegacyConcorde but only cuts nodes close to the root.  */
#define TSP_SOLVER_GenericConcordeShallow           16U  /*!< Like GenericConcorde but only cuts nodes close to the root.  */
#define TSP_SOLVER_LegacyConcordeRand               17U  /*!< Like LegacyConcorde but only cuts nodes with decreasing probability.  */
#define TSP_SOLVER_GenericConcordeRand              18U  /*!< Like GenericConcorde but only cuts nodes with decreasing probability.  */
#define TSP_SOLVER_GenericConcordeRandWithPatching  19U  /*!< Like GenericConcordeRand but provides CPLEX with heuristic solutions obtained with the Patching method.  */
#define TSP_SOLVER_HeurHardfix                      20U  /*!< Hardfix Heuristic.  */
#define TSP_SOLVER_HeurLocalBranching               21U  /*!< LocalBranching Heuristic.  */
#define TSP_SOLVER_HeurNearestNeighbor              22U  /*!< Nearest Neighbor Heuristic.  */
#define TSP_SOLVER_HeurGRASP                        23U  /*!< GRASP Heuristic.  */
#define TSP_SOLVER_HeurInsertion                    24U  /*!< Insertion Heuristic.  */
#define TSP_SOLVER_HeurConvHullInsertion            25U  /*!< Convex Hull Insertion Heuristic.  */
#define TSP_SOLVER_HeurGRASPWith2OPTRefinement      26U  /*!< GRASP heuristic method with 2-OPT refinement method.  */
#define TSP_SOLVER_HeurVNS                          27U  /*!< VNS heuristic method.  */
#define TSP_SOLVER_HeurTabuSearch                   28U  /*!< Tabu Search on starting from a refined GRASP solution.  */
<<<<<<< HEAD
#define TSP_SOLVER_HeurSimulatedAnnealing           29U  /*!< Repeatedly run Simulated Annealing.  */
=======
#define TSP_SOLVER_GeneticAlgorithm                 29U  /*!< Genetic Algorithm.  */
>>>>>>> 99b34972

typedef unsigned model_t;


/*!
 * \brief Retrieve the solution after CPXmimopt was run.
 *
 *
 * \param xopt
 *      CPLEX incumbent solution.
 *
 * \param problem
 *     Pointer to the instance structure
 *
 * \param pos
 *     Pointer to a function that given coordinates `i` and `j` returns the position in \p xopt fo `x(i,j)`.
 */
void
_xopt2solution ( const double *xopt,
                 instance     *problem,
                 size_t       (*pos)(size_t, size_t, const instance *) );


/*!
 * \brief Given a CPLEX-generated solution, create a more convenient representation.
 *
 *
 * Given the incumbent solution \p xopt, where `xopt[e] = 1 <==> edge e was selected`, populate provided
 *  arrays \p next and \p comps so that `next[i] = j <==> the tour goes from node i to node j` and
 * `comps[i] = k <==> node i is part of the k-th subtour`.
 *
 * The number of subtours is written to \p ncomps, hence \p xopt is a valid TSP solution iff `ncomps == 1`.
 *
 *
 * \param problem
 *     Pointer to the instance structure.
 *
 * \param xopt
 *     CPLEX incumbent solution.
 *     `xstar[xpos(i, j)] == 1` iff the edge was selected.
 *
 * \param next
 *     Array of adjacencies to be filled.
 *     `next[i] = j` means that there is an arc going from node `i` to node `j`.
 *
 * \param comps
 *     Array of components indices to be filled.
 *     `comps[i] = k` means that node `i` belongs to connected component `k`.
 *
 * \param ncomps
 *     Pointer to an integer where to store the number of connected components in the solution.
 *     If 1, the solution is a tour.
 *
 * \param pos
 *     Pointer to a function that given coordinates `i` and `j` returns the position in \p xopt fo `x(i,j)`.
 */
void
_xopt2subtours ( const instance *problem,
                 const double   *xopt,
                 size_t         *next,
                 size_t         *comps,
                 size_t         *ncomps,
                 size_t         (*pos)(size_t, size_t, const instance *) );


/*!
 * \brief Generate a Random solution for the instance.
 *
 *
 * \param problem
 *     Pointer to the instance structure.
 */
void
Random_model ( instance *problem );


/*!
 * \brief Solve with degree constraints-only model.
 *
 *
 * \param problem
 *     Pointer to the instance structure.
 *
 * \note This method does not include subtour elimination constraints.
 */
void
Dummy_model ( instance *problem );


/*!
 * \brief Solve with "Sequential Formulation" model by Miller, Tucker and Zemlin (1960).
 *
 *
 * \param problem
 *     Pointer to the instance structure.
 */
void
MTZ_model ( instance *problem );


/*!
 * \brief Solve with "Single Commodity Flow" model by Gavish and Graves (1978).
 *
 *
 * \param problem
 *     Pointer to the instance structure.
 */
void
Flow1_model ( instance *problem );


/*!
 * \brief Solve with "Sequential Formulation" model with lazy constraints.
 *
 *
 * \param problem
 *     Pointer to the instance structure.
 */
void
LazyMTZ_model ( instance *problem );


/*!
 * \brief Solve with "Single Commodity Flow" model with lazy constraints.
 *
 *
 * \param problem
 *     Pointer to the instance structure.
 */
void
LazyFlow1_model ( instance *problem );


/*!
 * \brief Branch and Cut model with SEC added at every restart.
 *
 *
 * \param problem
 *     Pointer to the instance structure.
 */
void
Loop_model ( instance *problem );


/*!
 * \brief Variant F of Loop model.
 *
 * This model is similar to Loop_model().
 * The main difference is that it starts with a loose EPGAP and tightens it
 * iteration after iteration, until a single component is found, possibly
 * sub-optimal. At that point, the default MIP optimizer is run.
 *
 * \param problem
 *     Pointer to the instance structure.
 */
void
LoopF_model ( instance *problem );


/*!
 * \brief Variant M of Loop model.
 *
 * This model is similar to Loop_model().
 * The main difference is that it starts with a loose EPGAP and a small limit
 * of solutions. It tightens the gap and increases the solution limit until a
 * single component is found, possibly sub-optimal.
 * At that point, the default MIP optimizer is run.
 *
 * \param problem
 *     Pointer to the instance structure.
 */
void
LoopM_model ( instance *problem );


/*!
 * \brief Variant X of Loop model.
 *
 * This model is similar to Loop_model().
 * The main difference is that it starts with a tight EPGAP and a large limit
 * of solutions. It looses them according to the number of components it found
 * at each solution, until a single component is found, possibly sub-optimal.
 * At that point, the default MIP optimizer is run.
 *
 * \param problem
 *     Pointer to the instance structure.
 */
void
LoopX_model ( instance *problem );


/*!
 * \brief Branch and Cut model with legacy lazy cut callback.
 *
 *
 * \param problem
 *     Pointer to the instance structure.
 */
void
Legacy_model ( instance *problem );


/*!
 * \brief Branch and Cut model with generic candidate cut callback.
 *
 *
 * \param problem
 *     Pointer to the instance structure.
 */
void
Generic_model ( instance *problem );


/*!
 * \brief Like Legacy, but also cuts the relaxation using Concorde routines.
 *
 * This model uses Concorde to find cuts based on max-flow
 *
 * \param problem
 *     Pointer to the instance structure.
 */
void
LegacyConcorde_model ( instance *problem );


/*!
 * \brief Like Generic, but also cuts the relaxation using Concorde routines.
 *
 *
 * This model uses Concorde to find cuts based on max-flow.
 *
 * \param problem
 *     Pointer to the instance structure.
 */
void
GenericConcorde_model ( instance *problem );


/*!
 * \brief Like LegacyConcorde but only cuts nodes close to the root.
 *
 *
 * \param problem
 *     Pointer to the instance structure.
 */
void
LegacyConcordeShallow_model ( instance *problem );


/*!
 * \brief Like GenericConcorde but only cuts nodes close to the root.
 *
 *
 * \param problem
 *     Pointer to the instance structure.
 */
void
GenericConcordeShallow_model ( instance *problem );


/*!
 * \brief Like LegacyConcorde but only cuts nodes with decreasing probability.
 *
 *
 * \param problem
 *     Pointer to the instance structure.
 */
void
LegacyConcordeRand_model ( instance *problem );


/*!
 * \brief Like GenericConcorde but only cuts nodes with decreasing probability.
 *
 *
 * \param problem
 *     Pointer to the instance structure.
 */
void
GenericConcordeRand_model ( instance *problem );


/*!
 * \brief Like GenericConcordeRand but provides CPLEX with heuristic solutions
 *        obtained with the Patching method.
 *
 *
 * \param problem
 *     Pointer to the instance structure.
 */
void
GenericConcordeRandWithPatching_model ( instance *problem );

/*!
 * \brief Solve with Hardfix heuristic.
 *
 * This model uses the hard-fixing technique to find an heuristic solution.
 *
 *
 * \param problem
 *     Pointer to the instance structure.
 */
void
HeurHardfix_model ( instance *problem );

/*!
 * \brief Solve with Local Branching heuristic.
 *
 * This model uses the Local Branching for soft-fixing variables and find an
 * heuristic solution.
 *
 *
 * \param problem
 *     Pointer to the instance structure.
 */
void
HeurLocalBranching_model ( instance *problem );

/*!
 * \brief Solve with Nearest Neighbor heuristic.
 *
 * This model repeatedly applies the Nearest Neighbor heuristic starting from
 * various nodes and accumulating the best solution.
 *
 *
 * \param problem
 *     Pointer to the instance structure.
 */
void
HeurNearestNeighbor_model ( instance *problem );

/*!
 * \brief Solve with GRASP heuristic.
 *
 * Similar to Nearest Neighbor, but choses the nearest with probability 1/4,
 * the second-nearest with probability 1/16, the third with 1/64 and so on.
 *
 *
 * \param problem
 *     Pointer to the instance structure.
 */
void
HeurGRASP_model ( instance *problem );

/*!
 * \brief Solve with Insertion heuristic.
 *
 * This model uses the insertion method to find an
 * heuristic solution.
 *
 *
 * \param problem
 *     Pointer to the instance structure.
 */
void
HeurInsertion_model ( instance *problem );

/*!
 * \brief Solve with Convex Hull Insertion heuristic.
 *
 * This model uses the convex hull insertion method to find an
 * heuristic solution.
 *
 *
 * \param problem
 *     Pointer to the instance structure.
 */
void
HeurConvHullInsertion_model ( instance *problem );

/*!
 * \brief GRASP heuristic method with 2-OPT refinement method.
 *
 * This model applies the 2-OPT refinement method to every solution found with
 * the GRASP heuristic.
 *
 *
 * \param problem
 *     Pointer to the instance structure.
 */
void
HeurGRASPWith2OPTRefinement_model ( instance *problem );

/*!
 * \brief Tabu Search starting from a refined GRASP solution.
 *
 * This model applies the Tabu Search metaheuristc technique for locally
 * improving a GRASP solution.
 * It uses 2-OPT moves for moving around the neighborhood of the current
 * solution.
 *
 *
 * \param problem
 *     Pointer to the instance structure.
 */
void
HeurTabuSearch_model ( instance *problem );

/*!
 * \brief VNS heuristic method.
 *
 * This model applies the VNS heuristic.
 *
 *
 * \param problem
 *     Pointer to the instance structure.
 */
void
HeurVNS_model(instance *problem);

/*!
<<<<<<< HEAD
 * \brief Repeatedly run Simulated Annealing.
 *
 * This model runs a simulated annealing multiple times and accumulates the
 * best solution it finds during the iterations.
=======
 * \brief Genetic Algorithm method.
 *
 * This model applies a genetic algorithm to TSP.
 *
>>>>>>> 99b34972
 *
 * \param problem
 *     Pointer to the instance structure.
 */
void
<<<<<<< HEAD
HeurSimulatedAnnealing_model ( instance *problem );
=======
GeneticAlgorithm_model ( instance *problem );

>>>>>>> 99b34972

#endif<|MERGE_RESOLUTION|>--- conflicted
+++ resolved
@@ -39,11 +39,8 @@
 #define TSP_SOLVER_HeurGRASPWith2OPTRefinement      26U  /*!< GRASP heuristic method with 2-OPT refinement method.  */
 #define TSP_SOLVER_HeurVNS                          27U  /*!< VNS heuristic method.  */
 #define TSP_SOLVER_HeurTabuSearch                   28U  /*!< Tabu Search on starting from a refined GRASP solution.  */
-<<<<<<< HEAD
 #define TSP_SOLVER_HeurSimulatedAnnealing           29U  /*!< Repeatedly run Simulated Annealing.  */
-=======
-#define TSP_SOLVER_GeneticAlgorithm                 29U  /*!< Genetic Algorithm.  */
->>>>>>> 99b34972
+#define TSP_SOLVER_HeurGeneticAlgorithm             30U  /*!< Genetic Algorithm.  */
 
 typedef unsigned model_t;
 
@@ -455,27 +452,27 @@
 HeurVNS_model(instance *problem);
 
 /*!
-<<<<<<< HEAD
  * \brief Repeatedly run Simulated Annealing.
  *
  * This model runs a simulated annealing multiple times and accumulates the
  * best solution it finds during the iterations.
-=======
+ *
+ * \param problem
+ *     Pointer to the instance structure.
+ */
+void
+HeurSimulatedAnnealing_model ( instance *problem );
+
+/*!
  * \brief Genetic Algorithm method.
  *
  * This model applies a genetic algorithm to TSP.
  *
->>>>>>> 99b34972
- *
- * \param problem
- *     Pointer to the instance structure.
- */
-void
-<<<<<<< HEAD
-HeurSimulatedAnnealing_model ( instance *problem );
-=======
-GeneticAlgorithm_model ( instance *problem );
-
->>>>>>> 99b34972
+ *
+ * \param problem
+ *     Pointer to the instance structure.
+ */
+void
+HeurGeneticAlgorithm_model ( instance *problem );
 
 #endif