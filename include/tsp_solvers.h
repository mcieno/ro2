--- conflicted
+++ resolved
@@ -11,30 +11,18 @@
 #include "tsp.h"
 
 
-<<<<<<< HEAD
-#define TSP_SOLVER_RANDOM      1U  /*!< Random model.  */
-#define TSP_SOLVER_DUMMY       2U  /*!< Dummy model.  */
-#define TSP_SOLVER_MTZ         3U  /*!< Sequential Formulation model  (Miller, Tucker and Zemlin (1960)).  */
-#define TSP_SOLVER_FLOW1       4U  /*!< Single Commodity Flow model (Gavish and Graves (1978)).  */
-#define TSP_SOLVER_MTZLAZY     5U  /*!< Sequential Formulation model with lazy constraints.  */
-#define TSP_SOLVER_FLOW1LAZY   6U  /*!< Single Commodity Flow model with lazy constraints.  */
-#define TSP_SOLVER_DUMMYBB     7U  /*!< Branch and Bound model.  */
-#define TSP_SOLVER_DUMMYBBF    8U  /*!< Variant F of the Branch and Bound model.  */
-#define TSP_SOLVER_DUMMYBBM    9U  /*!< Variant M of the Branch and Bound model.  */
-#define TSP_SOLVER_DUMMYBBX   10U  /*!< Variant M of the Branch and Bound model.  */
-=======
 #define TSP_SOLVER_RANDOM     1U  /*!< Random model.  */
 #define TSP_SOLVER_DUMMY      2U  /*!< Dummy model.  */
 #define TSP_SOLVER_MTZ        3U  /*!< Sequential Formulation model  (Miller, Tucker and Zemlin (1960)).  */
 #define TSP_SOLVER_FLOW1      4U  /*!< Single Commodity Flow model (Gavish and Graves (1978)).  */
 #define TSP_SOLVER_MTZLAZY    5U  /*!< Sequential Formulation model with lazy constraints.  */
 #define TSP_SOLVER_FLOW1LAZY  6U  /*!< Single Commodity Flow model with lazy constraints.  */
-#define TSP_SOLVER_LOOPBB     7U  /*!< Branch and Bound model.  */
-#define TSP_SOLVER_LOOPBBF    8U  /*!< Variant F of the Branch and Bound model.  */
-#define TSP_SOLVER_LOOPBBM    9U  /*!< Variant M of the Branch and Bound model.  */
-#define TSP_SOLVER_LAZYBB    10U  /*!< Branch and Bound model with lazy constraint callback.  */
-#define TSP_SOLVER_LAZYBBG   11U  /*!< Branch and Bound model with generic callback.  */
->>>>>>> c4b9fb1a
+#define TSP_SOLVER_LOOPBB     7U  /*!< Loop Branch and Bound model.  */
+#define TSP_SOLVER_LOOPBBF    8U  /*!< Variant F of the loop Branch and Bound model.  */
+#define TSP_SOLVER_LOOPBBM    9U  /*!< Variant M of the loop Branch and Bound model.  */
+#define TSP_SOLVER_LOOPBBX   10U  /*!< Variant X of the loop Branch and Bound model.  */
+#define TSP_SOLVER_LAZYBB    11U  /*!< Branch and Bound model with lazy constraint callback.  */
+#define TSP_SOLVER_LAZYBBG   12U  /*!< Branch and Bound model with generic callback.  */
 
 typedef unsigned model_t;
 
@@ -184,7 +172,7 @@
  * \brief Solve with dummy "Branch and Bound" model (variant 'F'),
  *        restarting cplex after every intermediate solution.
  *
- * This model is similar to dummyBB_model().
+ * This model is similar to loopBB_model().
  * The main difference is that it starts with a loose EPGAP and tightens it
  * iteration after iteration, until a single component is found, possibly
  * sub-optimal. At that point, the default MIP optimizer is run.
@@ -200,7 +188,7 @@
  * \brief Solve with dummy "Branch and Bound" model (variant 'M'),
  *        restarting cplex after every intermediate solution.
  *
- * This model is similar to dummyBB_model().
+ * This model is similar to loopBB_model().
  * The main difference is that it starts with a loose EPGAP and a small limit
  * of solutions. It tightens the gap and increases the solution limit until a
  * single component is found, possibly sub-optimal.
@@ -214,32 +202,10 @@
 
 
 /*!
- * \brief Solve with "Branch and Bound" model with lazy constraint callback.
- *
- *
- * \param problem
- *     Pointer to the instance structure.
- */
-void
-lazyBB_model ( instance *problem );
-
-
-/*!
- * \brief Solve with "Branch and Bound" model with lazy constraint generic callback.
- *
- *
- * \param problem
- *     Pointer to the instance structure.
- */
-void
-lazyBBg_model ( instance *problem );
-
-
-/*!
  * \brief Solve with dummy "Branch and Bound" model (variant 'X'),
  *        restarting cplex after every intermediate solution.
  *
- * This model is similar to dummyBB_model().
+ * This model is similar to loopBB_model().
  * The main difference is that it starts with a tight EPGAP and a large limit
  * of solutions. It looses them according to the number of components it found
  * at each solution, until a single component is found, possibly sub-optimal.
@@ -249,7 +215,29 @@
  *     Pointer to the instance structure.
  */
 void
-dummyBBx_model ( instance *problem );
+loopBBx_model ( instance *problem );
+
+
+/*!
+ * \brief Solve with "Branch and Bound" model with lazy constraint callback.
+ *
+ *
+ * \param problem
+ *     Pointer to the instance structure.
+ */
+void
+lazyBB_model ( instance *problem );
+
+
+/*!
+ * \brief Solve with "Branch and Bound" model with lazy constraint generic callback.
+ *
+ *
+ * \param problem
+ *     Pointer to the instance structure.
+ */
+void
+lazyBBg_model ( instance *problem );
 
 
 #endif