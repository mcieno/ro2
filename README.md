# ro2

Operations Research Homeworks.

University of Padova - Department of Information Engineering (DEI).

## Motivation

Implementing a TSP solver for the "operations research 2" class, a.y. 2019-2020.

## Requirements

To build and run this project you'll need IBM ILOG CPLEX installed on your system.

## Build

```sh
make check  # Ensure library paths are correct
make all    # Build the project
make clean  # Delete build files
```

By default, the project binary will be in `./bin/tsp`.

## Usage

As simple as

```sh
tsp [-?V] [-M MODEL] [--model=MODEL] [--plot] [--help] [--usage]
     [--version] TSP_FILE
```

More options are available. Give it a `tsp --help`.

```txt
Usage: tsp [OPTION...] TSP_FILE
<<<<<<< HEAD
Solve a Traveling Salesman Problem instance.
=======
Solve an instance of TSP.
>>>>>>> c3341722

  -c, --cutoff=VALUE         Master cutoff value.
  -j, --threads[=N]          Use multithread. Default 4.
  -m, --memory=SIZE          Available memory (size in MB).
  -M, --model=MODEL          Solving technique. Default: flow1.
      --name=TSPNAME         Name to assign to this problem.
      --noplot               Do not sketch the solution.
  -t, --timelimit=SECONDS    Maximum time the program may run.
      --verbose, --debug, --trace
                             Set program logging level.
  -?, --help                 Give this help list
      --usage                Give a short usage message
  -V, --version              Print program version

Mandatory or optional arguments to long options are also mandatory or optional
for any corresponding short options.

Report bugs to {marco.cieno, francesco.cazzaro}@studenti.unipd.it.
```

Sample files are provided in folder `data` and come courtesy of the [TSPLIB](http://comopt.ifi.uni-heidelberg.de/software/TSPLIB95/).

Here's an example, just for fun:

```sh
tsp data/att48.tsp --model=dummy
```

Available models are `random`, `dummy`, `mtz` and `flow1`.

![Instance plot](assets/att48.instance.png)
![Solution plot](assets/att48.subtour.png)
<|MERGE_RESOLUTION|>--- conflicted
+++ resolved
@@ -1,74 +1,70 @@
-# ro2
-
-Operations Research Homeworks.
-
-University of Padova - Department of Information Engineering (DEI).
-
-## Motivation
-
-Implementing a TSP solver for the "operations research 2" class, a.y. 2019-2020.
-
-## Requirements
-
-To build and run this project you'll need IBM ILOG CPLEX installed on your system.
-
-## Build
-
-```sh
-make check  # Ensure library paths are correct
-make all    # Build the project
-make clean  # Delete build files
-```
-
-By default, the project binary will be in `./bin/tsp`.
-
-## Usage
-
-As simple as
-
-```sh
-tsp [-?V] [-M MODEL] [--model=MODEL] [--plot] [--help] [--usage]
-     [--version] TSP_FILE
-```
-
-More options are available. Give it a `tsp --help`.
-
-```txt
-Usage: tsp [OPTION...] TSP_FILE
-<<<<<<< HEAD
-Solve a Traveling Salesman Problem instance.
-=======
-Solve an instance of TSP.
->>>>>>> c3341722
-
-  -c, --cutoff=VALUE         Master cutoff value.
-  -j, --threads[=N]          Use multithread. Default 4.
-  -m, --memory=SIZE          Available memory (size in MB).
-  -M, --model=MODEL          Solving technique. Default: flow1.
-      --name=TSPNAME         Name to assign to this problem.
-      --noplot               Do not sketch the solution.
-  -t, --timelimit=SECONDS    Maximum time the program may run.
-      --verbose, --debug, --trace
-                             Set program logging level.
-  -?, --help                 Give this help list
-      --usage                Give a short usage message
-  -V, --version              Print program version
-
-Mandatory or optional arguments to long options are also mandatory or optional
-for any corresponding short options.
-
-Report bugs to {marco.cieno, francesco.cazzaro}@studenti.unipd.it.
-```
-
-Sample files are provided in folder `data` and come courtesy of the [TSPLIB](http://comopt.ifi.uni-heidelberg.de/software/TSPLIB95/).
-
-Here's an example, just for fun:
-
-```sh
-tsp data/att48.tsp --model=dummy
-```
-
-Available models are `random`, `dummy`, `mtz` and `flow1`.
-
-![Instance plot](assets/att48.instance.png)
-![Solution plot](assets/att48.subtour.png)
+# ro2
+
+Operations Research Homeworks.
+
+University of Padova - Department of Information Engineering (DEI).
+
+## Motivation
+
+Implementing a TSP solver for the "operations research 2" class, a.y. 2019-2020.
+
+## Requirements
+
+To build and run this project you'll need IBM ILOG CPLEX installed on your system.
+
+## Build
+
+```sh
+make check  # Ensure library paths are correct
+make all    # Build the project
+make clean  # Delete build files
+```
+
+By default, the project binary will be in `./bin/tsp`.
+
+## Usage
+
+As simple as
+
+```sh
+tsp [-?V] [-M MODEL] [--model=MODEL] [--plot] [--help] [--usage]
+     [--version] TSP_FILE
+```
+
+More options are available. Give it a `tsp --help`.
+
+```txt
+Usage: tsp [OPTION...] TSP_FILE
+Solve a Traveling Salesman Problem instance.
+
+  -c, --cutoff=VALUE         Master cutoff value.
+  -j, --threads[=N]          Use multithread. Default 4.
+  -m, --memory=SIZE          Available memory (size in MB).
+  -M, --model=MODEL          Solving technique. Default: flow1.
+      --name=TSPNAME         Name to assign to this problem.
+      --noplot               Do not sketch the solution.
+  -t, --timelimit=SECONDS    Maximum time the program may run.
+      --verbose, --debug, --trace
+                             Set program logging level.
+  -?, --help                 Give this help list
+      --usage                Give a short usage message
+  -V, --version              Print program version
+
+Mandatory or optional arguments to long options are also mandatory or optional
+for any corresponding short options.
+
+Report bugs to {marco.cieno, francesco.cazzaro}@studenti.unipd.it.
+```
+
+Sample files are provided in folder `data` and come courtesy of the [TSPLIB](http://comopt.ifi.uni-heidelberg.de/software/TSPLIB95/).
+
+Here's an example, just for fun:
+
+```sh
+tsp data/att48.tsp --model=dummy
+```
+
+Available models are `random`, `dummy`, `mtz` and `flow1`.
+
+![Instance plot](assets/att48.instance.png)
+![Solution plot](assets/att48.subtour.png)