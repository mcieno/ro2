<<<<<<< HEAD
.TH "include/tspplot.h" 3 "Wed Apr 15 2020" "TSP Solver" \" -*- nroff -*-
=======
.TH "include/tspplot.h" 3 "Fri Apr 17 2020" "TSP Solver" \" -*- nroff -*-
>>>>>>> c4b9fb1a
.ad l
.nh
.SH NAME
include/tspplot.h \- Type and function definitions for a TSP instance\&.  

.SH SYNOPSIS
.br
.PP
\fC#include 'tsp\&.h'\fP
.br

.SS "Functions"

.in +1c
.ti -1c
.RI "void \fBinstance_to_plot_dat\fP (\fBinstance\fP *problem, char *outputfile)"
.br
.RI "Write to file the information to plot an instance\&. "
.ti -1c
.RI "void \fBsolution_to_plot_dat\fP (\fBinstance\fP *problem, char *outputfile)"
.br
.RI "Write to file the information to plot the solution of an instance\&. "
.ti -1c
.RI "void \fBplot_instance\fP (\fBinstance\fP *problem)"
.br
.RI "Plot a TSP instance\&. "
.ti -1c
.RI "void \fBplot_solution\fP (\fBinstance\fP *problem)"
.br
.RI "Plot a solved TSP instance\&. "
.in -1c
.SS "Variables"

.in +1c
.ti -1c
.RI "char * \fBtspplot_tmpfile\fP"
.br
.in -1c
.SH "Detailed Description"
.PP 
Type and function definitions for a TSP instance\&. 


.PP
\fBAuthors:\fP
.RS 4
Francesco Cazzaro, Marco Cieno 
.RE
.PP

.SH "Function Documentation"
.PP 
.SS "void instance_to_plot_dat (\fBinstance\fP * problem, char * outputfile)"

.PP
Write to file the information to plot an instance\&. 
.PP
\fBParameters:\fP
.RS 4
\fIproblem\fP Pointer to the instance structure\&.
.br
\fIoutputfile\fP Name of the file where to save the plot data\&. 
.RE
.PP

.SS "void plot_instance (\fBinstance\fP * problem)"

.PP
Plot a TSP instance\&. This function will generate a temporary file in the relative path defined by \fCtspplot_tmpfile\fP\&. It will then spawn a gnuplot process and draw on it\&.
.PP
\fBParameters:\fP
.RS 4
\fIproblem\fP Pointer to the instance structure\&.
.RE
.PP
\fBNote:\fP
.RS 4
In order for this function to work properly, GnuPlot binary should be compiled with --enable-datastrings and available in the system \fCPATH\fP\&. 
.RE
.PP

.SS "void plot_solution (\fBinstance\fP * problem)"

.PP
Plot a solved TSP instance\&. This function will generate a temporary file in the relative path defined by \fCtspplot_tmpfile\fP\&. It will then spawn a gnuplot process and draw on it\&.
.PP
\fBParameters:\fP
.RS 4
\fIproblem\fP Pointer to the instance structure\&.
.RE
.PP
\fBNote:\fP
.RS 4
In order for this function to work properly, GnuPlot binary should be compiled with --enable-datastrings and available in the system \fCPATH\fP\&. 
.RE
.PP

.SS "void solution_to_plot_dat (\fBinstance\fP * problem, char * outputfile)"

.PP
Write to file the information to plot the solution of an instance\&. 
.PP
\fBParameters:\fP
.RS 4
\fIproblem\fP Pointer to the instance structure\&.
.br
\fIoutputfile\fP Name of the file where to save the plot data\&. 
.RE
.PP

.SH "Variable Documentation"
.PP 
.SS "char* tspplot_tmpfile"
Temporary file to store information for GnuPlot\&. 
.SH "Author"
.PP 
Generated automatically by Doxygen for TSP Solver from the source code\&.<|MERGE_RESOLUTION|>--- conflicted
+++ resolved
@@ -1,8 +1,4 @@
-<<<<<<< HEAD
-.TH "include/tspplot.h" 3 "Wed Apr 15 2020" "TSP Solver" \" -*- nroff -*-
-=======
 .TH "include/tspplot.h" 3 "Fri Apr 17 2020" "TSP Solver" \" -*- nroff -*-
->>>>>>> c4b9fb1a
 .ad l
 .nh
 .SH NAME
