#!/usr/bin/env sh

# Benchmark all TSP solvers

timelimit=1800     # 30 minutes
nodelimit=10000000 # 10 millions

models=(
    #dummy
    #mtz
    #flow1
    #mtzlazy
    #flow1lazy
    dummyBB
<<<<<<< HEAD
	dummyBBf
=======
    dummyBBm
>>>>>>> d96d572a
)

testbed=(
    data/ulysses16.tsp
    data/att48.tsp
    data/berlin52.tsp
    data/st70.tsp
    data/pr76.tsp
    data/rat99.tsp
    data/kroB100.tsp
    data/kroE100.tsp
    data/rd100.tsp
    data/lin105.tsp
    data/bier127.tsp
    data/pr136.tsp
    data/pr144.tsp
    data/kroA150.tsp
    data/pr152.tsp
    #data/rat195.tsp
    #data/kroA200.tsp
    #data/gr202.tsp
    #data/tsp225.tsp
    #data/gr229.tsp
    #data/pr264.tsp
    #data/pr299.tsp
    #data/fl417.tsp
    #data/pr439.tsp
)

seeds=(
    1234
    4321
    1111
    9999
)

bmdir="benchmarks"
bmfile="bm_$(date +%F_%T).csv"

mkdir -p $bmdir || exit 1

echo "Saving benchmark to $bmdir/$bmfile"

echo "${#models[@]} ${models[@]}" | tr -s ' ' ',' | tee "$bmdir/$bmfile"

for tspfile in "${testbed[@]}"; do
    for seed in "${seeds[@]}"; do
        echo -n "$tspfile:$seed" | tee -a "$bmdir/$bmfile"
        for model in "${models[@]}"; do
            testresult=( $(./bin/tsp $tspfile --model=$model --seed $seed --timelimit $timelimit --nodelimit $nodelimit --noplot --quiet) )
            if [ $? -ne 0 ]; then
                testresult=( $timelimit $nodelimit )
            fi
            echo -n ",${testresult[0]}" | tee -a "$bmdir/$bmfile"
        done
        echo "" | tee -a "$bmdir/$bmfile"
    done
done

sleep 1  # let file streams flush

python2 perfprof.py                \
    -D ','                         \
    -T $timelimit                  \
    -S 0.5                         \
    -M 3                           \
    $bmdir/$bmfile                 \
    $bmdir/$bmfile.png             \
    -P "all instances, shift 0.5s"<|MERGE_RESOLUTION|>--- conflicted
+++ resolved
@@ -12,11 +12,8 @@
     #mtzlazy
     #flow1lazy
     dummyBB
-<<<<<<< HEAD
 	dummyBBf
-=======
     dummyBBm
->>>>>>> d96d572a
 )
 
 testbed=(
