--- conflicted
+++ resolved
@@ -86,7 +86,8 @@
                                                           "HeurNearestNeighbor, HeurGRASP, "
                                                           "HeurInsertion, HeurConvHullInsertion, "
                                                           "HeurGRASPWith2OPTRefinement "
-                                                          "HeurTabuSearch, HeurSimulatedAnnealing. "
+                                                          "HeurTabuSearch, HeurVNS, "
+                                                          "HeurSimulatedAnnealing. "
                                                           "Default: Generic."                       },
     { "name",      0xBB1,     "TSPNAME", OPTION_NO_USAGE, "Name to assign to this problem."         },
     { "tmpfile",   0xAA1,     "TMPFILE", OPTION_HIDDEN,   "Set custom temporary file."              },
@@ -283,10 +284,12 @@
             HeurTabuSearch_model( &problem );
             break;
 
+
         case TSP_SOLVER_HeurVNS:
             log_info( "Solving with VNS heuristic method." );
             HeurVNS_model( &problem );
             break;
+
 
         case TSP_SOLVER_HeurSimulatedAnnealing:
             log_info( "Solving with Simulated Annealing heuristic." );
@@ -459,13 +462,11 @@
             } else if ( !strcasecmp( "HeurTabuSearch", arg ) ) {
                 conf.solving_method = TSP_SOLVER_HeurTabuSearch;
 
-<<<<<<< HEAD
             } else if ( !strcasecmp( "HeurVNS", arg ) ) {
                 conf.solving_method = TSP_SOLVER_HeurVNS;
-=======
+
             } else if ( !strcasecmp( "HeurSimulatedAnnealing", arg ) ) {
                 conf.solving_method = TSP_SOLVER_HeurSimulatedAnnealing;
->>>>>>> 1d7c4f73
 
             } else {
                 argp_error(
