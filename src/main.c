/*!
 * \file    main.c
 * \brief   TSP solver.
 * \authors Francesco Cazzaro, Marco Cieno
 */
#include <argp.h>
#include <errno.h>
#include <float.h>
#include <limits.h>
#include <stddef.h>
#include <stdint.h>
#include <stdio.h>
#include <stdlib.h>
#include <string.h>

#include "logging.h"
#include "tsp.h"
#include "tsp_solvers.h"
#include "tspconf.h"
#include "tspplot.h"


/* Function declarations */

/*!
 * \brief Option parser.
 *
 * This function will be the callback used by argp_parse() to check command line arguments consistency and populate
 * the instance structure.
 *
 *
 * \param key
 *     Value of the current option being parsed.
 *
 * \param arg
 *     Pointer to the value of such option if any, NULL otherwise.
 *
 * \param argp_state
 *     Pointer to the current parser state. Will hold a pointer to the instance structure in the `input` field.
 *
 * \returns Numeric value of the error occurred. 0 on success.
 */
static error_t
parse_opt ( int key, char *arg, struct argp_state *state );

/*
 * Dynamically linked function from tsp_fileparser.c
 */
void
parse_tsp_file ( const char *, instance * );


/* Argp setup */

const char *argp_program_version     = "TSP solver brought to you by Francesco Cazzaro and Marco Cieno";
const char *argp_program_bug_address = "{marco.cieno, francesco.cazzaro}@studenti.unipd.it";
static char doc[]                    = "Solve a Traveling Salesman Problem instance.";
static char args_doc[]               = "TSP_FILE";
static struct argp_option options[]  =
{
    /* Global configuration */
    { "timelimit", 't',       "SECONDS", OPTION_NO_USAGE, "Optimizer time limit in seconds."        },
    { "nodelimit", 'n',       "NODES",   OPTION_NO_USAGE, "MIP node limit."                         },
    { "memory",    'm',       "SIZE",    OPTION_NO_USAGE, "Maximum working memory (size in MB)."    },
    { "threads",   'j',       "N",       OPTION_NO_USAGE | OPTION_ARG_OPTIONAL,
                                                          "Global thread count. Default ALL."       },
    { "scrind",    0xAA3,     NULL,      OPTION_NO_USAGE, "Display CPLEX messages on screen."       },
    { "seed",      's',       "RNDSEED", OPTION_NO_USAGE, "Random seed."                            },
    { "epgap",     'e',       "EPGAP",   OPTION_NO_USAGE, "Relative MIP gap tolerance."             },

    /* Problem specific configuration */
    { "noplot",    0xAA2,     NULL,      0,               "Do not sketch the solution."             },
    { "cutup",     'c',       "VALUE",   OPTION_NO_USAGE, "Upper cutoff. Default: don't cut."       },
    { "model",     'M',       "MODEL",   0,               "Solving technique. Available: "
                                                          "random, dummy, mtz, flow1, mtzlazy, "
                                                          "flow1lazy, dummyBB, dummyBBf. "
                                                          "Default: dummyBB."                       },
    { "name",      0xBB1,     "TSPNAME", OPTION_NO_USAGE, "Name to assign to this problem."         },
    { "tmpfile",   0xAA1,     "TMPFILE", OPTION_HIDDEN,   "Set custom temporary file."              },

    /* Logging configuration */
    { "verbose",   LOG_INFO,      NULL,      OPTION_NO_USAGE, "Set program logging level."          },
    { "debug",     LOG_DEBUG,     NULL,      OPTION_ALIAS,    NULL                                  },
    { "trace",     LOG_TRACE,     NULL,      OPTION_ALIAS,    NULL                                  },
    { "quiet",     LOG_OFF+0xFFF, NULL,      OPTION_ALIAS,    NULL                                  },

    { NULL },
};

static struct argp argp = { options, parse_opt, args_doc, doc, 0, 0, 0 };


int
main ( int argc, char *argv[] )
{
    instance problem;
    init_instance( &problem );

    /* Initialize default configuration */
    tspconf_init( NULL, &problem, 1,TSP_SOLVER_DUMMYBB, 0, 0, 0, 0., 0., 0 );

    argp_parse( &argp, argc, argv, 0, 0, NULL );
    problem.name = conf.name;

    parse_tsp_file( conf.filename, &problem );

    if ( conf.shouldplot && loglevel >= LOG_INFO ) {
        /* Plot before solving only if verbose */
        plot_instance( &problem );
    }

    /* Run the solver */
    switch ( conf.solving_method )
    {
        case TSP_SOLVER_DUMMY:
            if ( loglevel >= LOG_INFO ) {
                fprintf( stderr, CINFO "Running dummy model\n" );
            }
            dummy_model( &problem );
            break;


        case TSP_SOLVER_RANDOM:
            if ( loglevel >= LOG_INFO ) {
                fprintf( stderr, CINFO "Running random model\n" );
            }
            random_model( &problem );
            break;


        case TSP_SOLVER_MTZ:
            if ( loglevel >= LOG_INFO ) {
                fprintf( stderr, CINFO "Running MTZ model\n" );
            }
            mtz_model( &problem );
            break;


        case TSP_SOLVER_FLOW1:
            if ( loglevel >= LOG_INFO ) {
                fprintf( stderr, CINFO "Running FLOW1 model\n" );
            }
            flow1_model( &problem );
            break;


        case TSP_SOLVER_MTZLAZY:
            if ( loglevel >= LOG_INFO ) {
                fprintf( stderr, CINFO "Running FLOW1-lazy model\n" );
            }
            mtzlazy_model( &problem );
            break;


        case TSP_SOLVER_FLOW1LAZY:
            if ( loglevel >= LOG_INFO ) {
                fprintf( stderr, CINFO "Running FLOW1-lazy model\n" );
            }
            flow1lazy_model( &problem );
            break;


        case TSP_SOLVER_DUMMYBB:
            if ( loglevel >= LOG_INFO ) {
                fprintf( stderr, CINFO "Running Dummy Branch and Bound model\n" );
            }
            dummyBB_model( &problem );
            break;

        case TSP_SOLVER_DUMMYBBF:
            if ( loglevel >= LOG_INFO ) {
                fprintf( stderr, CINFO "Running F Dummy Branch and Bound model\n" );
            }
            dummyBBf_model( &problem );
            break;    


        case TSP_SOLVER_DUMMYBBM:
            if ( loglevel >= LOG_INFO ) {
                fprintf( stderr, CINFO "Running Dummy Branch and Bound (variant 'M') model\n" );
            }
            dummyBBm_model( &problem );
            break;


        default:
            if (loglevel >= LOG_INFO) {
                fprintf( stderr, CFATAL "No model specified. Exit...\n" );
            }
            exit( EXIT_FAILURE );
    }

    if ( loglevel >= LOG_DEBUG ) {
        /* Dump solution to stderr */
        for ( size_t k = 0; k < problem.nnodes; ++k ) {
            fprintf( stderr, CDEBUG "(%5zu) %-5zu <--> %5zu\n", k, problem.solution[k][0], problem.solution[k][1] );
        }
    }

    if ( conf.shouldplot ) {
        /* Plot solution */
        plot_solution( &problem );
    }

    if ( loglevel > LOG_OFF ) {
        fprintf( stdout, CSUCC "Solution cost: %13.3lf\n", problem.solcost      );
        fprintf( stdout, CSUCC "Time elapsed:  %13.3lf\n", problem.elapsedtime  );
        fprintf( stdout, CSUCC "Visited nodes: %13zu\n",   problem.visitednodes );
    } else {
        fprintf( stdout, "%lf\n", problem.elapsedtime  );
        fprintf( stdout, "%zu\n", problem.visitednodes );
    }

    destroy_instance( &problem );
}


static error_t
parse_opt ( int key, char *arg, struct argp_state *state )
{
    switch ( key )
    {
        case 'c':
            conf.cutup = strtod( arg, NULL );
            if ( errno || conf.cutup == 0. ) {
                argp_error(
                    state,
                    CERROR "Bad value for option -c --cutup: %s.", strerror( errno ? errno : EDOM )
                );
            }

            break;


        case 'e':
            conf.epgap = strtod( arg, NULL );
            if ( errno || conf.epgap == 0. ) {
                argp_error(
                    state,
                    CERROR "Bad value for option -e --epgap: %s.", strerror( errno ? errno : EDOM )
                );
            }

            break;


        case 'j':
            if ( arg != NULL ) {
                conf.threads = strtoul( arg, NULL, 10 );
                if ( errno || conf.threads == 0 ) {
                    argp_error(
                        state,
                        CERROR "Bad value for option -j --threads: %s.", strerror( errno ? errno : EDOM )
                    );
                }
            }

            break;


        case 'm':
            conf.memory = strtoull( arg, NULL, 10 );
            if ( errno || conf.memory == 0ULL ) {
                argp_error(
                    state,
                    CERROR "Bad value for option -m --memory: %s.", strerror( errno ? errno : EDOM )
                );
            }

            break;


        case 'M':
            if ( !strcmp( "random", arg ) ) {
                conf.solving_method = TSP_SOLVER_RANDOM;

            } else if ( !strcmp( "dummy", arg ) ) {
                conf.solving_method = TSP_SOLVER_DUMMY;

            } else if( !strcmp( "mtz", arg ) ){
                conf.solving_method = TSP_SOLVER_MTZ;

            } else if ( !strcmp( "flow1", arg ) ) {
                conf.solving_method = TSP_SOLVER_FLOW1;

            } else if ( !strcmp( "mtzlazy", arg ) ) {
                conf.solving_method = TSP_SOLVER_MTZLAZY;

            } else if ( !strcmp( "flow1lazy", arg ) ) {
                conf.solving_method = TSP_SOLVER_FLOW1LAZY;

            } else if ( !strcmp( "dummyBB", arg ) ) {
                conf.solving_method = TSP_SOLVER_DUMMYBB;
<<<<<<< HEAD
            } else if ( !strcmp( "dummyBBf", arg ) ) {
                conf.solving_method = TSP_SOLVER_DUMMYBBF;
=======

            } else if ( !strcmp( "dummyBBm", arg ) ) {
                conf.solving_method = TSP_SOLVER_DUMMYBBM;

>>>>>>> d96d572a
            } else {
                argp_error(
                    state,
                    CERROR "Unknown solving method for option -ml --model: %s.", arg
                );
            }

            break;


        case 's':
            conf.seed = strtol( arg, NULL, 10 );
            if ( errno || conf.seed == 0 ) {
                argp_error(
                    state,
                    CERROR "Bad value for option -s --seed: %s.", strerror( errno ? errno : EDOM )
                );
            }

            break;


        case 't':
            conf.timelimit = strtod( arg, NULL );
            if ( errno || conf.timelimit == 0ULL ) {
                argp_error(
                    state,
                    CERROR "Bad value for option -t --timelimit: %s.", strerror( errno ? errno : EDOM )
                );
            }

            break;


        case 'n':
            conf.nodelimit = strtoull( arg, NULL, 10 );
            if ( errno || conf.nodelimit == 0 ) {
                argp_error(
                    state,
                    CERROR "Bad value for option -n --nodelimit: %s.", strerror( errno ? errno : EDOM )
                );
            }

            break;


        case LOG_INFO:
            loglevel = LOG_INFO;

            break;


        case LOG_DEBUG:
            loglevel = LOG_DEBUG;

            break;


        case LOG_TRACE:
            loglevel = LOG_TRACE;

            break;


        case LOG_OFF + 0xFFF:
            loglevel = LOG_OFF;

            break;


        case 0xAA1:
            tspplot_tmpfile = calloc( strlen( arg ), sizeof( *arg ) );
            if ( tspplot_tmpfile == NULL ) {
                argp_failure(
                    state,
                    1, errno,
                    CFATAL "Could not read temporary filename: %s.", arg
                );
            }

            tspplot_tmpfile = strcpy( tspplot_tmpfile, arg );

            break;

        case 0xAA2:
            conf.shouldplot = 0;

            break;

        case 0xAA3:
            conf.scrind = CPX_ON;

            break;


        case 0xBB1:
            if ( strcspn( arg, "!@%%^*~|:" ) != strlen( arg ) ) {
                argp_error(
                    state,
                    CERROR "Bad value for option --name: Invalid characters found."
                );
            }

            conf.name = calloc( strlen( arg ), sizeof( *arg ) );
            if ( conf.name == NULL ) {
                argp_failure(
                    state,
                    1, errno,
                    CFATAL "Could not read problem name: %s.", arg
                );
            }

            conf.name = strcpy( conf.name, arg );

            break;


        case ARGP_KEY_ARG:
            conf.filename = calloc( strlen( arg ), sizeof( *arg ) );
            if ( conf.filename == NULL ) {
                argp_failure(
                    state,
                    1, errno,
                    CFATAL "Could not read filename: %s.", arg
                );
            }

            conf.filename = strcpy( conf.filename, arg );

            break;


        case ARGP_KEY_END:
            if ( conf.filename == NULL ) {
                argp_error( state, CERROR "Missing TSP file name." );
            }

            break;


        default:
            return ARGP_ERR_UNKNOWN;
    }

    return 0;
}<|MERGE_RESOLUTION|>--- conflicted
+++ resolved
@@ -169,10 +169,10 @@
 
         case TSP_SOLVER_DUMMYBBF:
             if ( loglevel >= LOG_INFO ) {
-                fprintf( stderr, CINFO "Running F Dummy Branch and Bound model\n" );
+                fprintf( stderr, CINFO "Running Dummy Branch and Bound (variant 'F') model\n" );
             }
             dummyBBf_model( &problem );
-            break;    
+            break;
 
 
         case TSP_SOLVER_DUMMYBBM:
@@ -291,15 +291,13 @@
 
             } else if ( !strcmp( "dummyBB", arg ) ) {
                 conf.solving_method = TSP_SOLVER_DUMMYBB;
-<<<<<<< HEAD
+
             } else if ( !strcmp( "dummyBBf", arg ) ) {
                 conf.solving_method = TSP_SOLVER_DUMMYBBF;
-=======
 
             } else if ( !strcmp( "dummyBBm", arg ) ) {
                 conf.solving_method = TSP_SOLVER_DUMMYBBM;
 
->>>>>>> d96d572a
             } else {
                 argp_error(
                     state,
