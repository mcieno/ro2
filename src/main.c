--- conflicted
+++ resolved
@@ -73,15 +73,9 @@
     { "cutup",     'c',       "VALUE",   OPTION_NO_USAGE, "Upper cutoff. Default: don't cut."       },
     { "model",     'M',       "MODEL",   0,               "Solving technique. Available: "
                                                           "random, dummy, mtz, flow1, mtzlazy, "
-<<<<<<< HEAD
-                                                          "flow1lazy, dummyBB, dummyBBf, "
-                                                          "dummyBBm, dummyBBx."
-                                                          "Default: dummyBB."                       },
-=======
                                                           "flow1lazy, loopBB, loopBBf, lazyBB, "
                                                           "lazyBBg "
                                                           "Default: lazyBBg."                       },
->>>>>>> c4b9fb1a
     { "name",      0xBB1,     "TSPNAME", OPTION_NO_USAGE, "Name to assign to this problem."         },
     { "tmpfile",   0xAA1,     "TMPFILE", OPTION_HIDDEN,   "Set custom temporary file."              },
 
@@ -206,11 +200,11 @@
             break;
 
 
-        case TSP_SOLVER_DUMMYBBX:
+        case TSP_SOLVER_LOOPBBX:
             if ( loglevel >= LOG_INFO ) {
                 fprintf( stderr, CINFO "Running Dummy Branch and Bound (variant 'X') model\n" );
             }
-            dummyBBx_model( &problem );
+            loopBBx_model( &problem );
             break;
 
 
@@ -329,14 +323,14 @@
             } else if ( !strcmp( "loopBBm", arg ) ) {
                 conf.solving_method = TSP_SOLVER_LOOPBBM;
 
+            } else if ( !strcmp( "loopBBx", arg ) ) {
+                conf.solving_method = TSP_SOLVER_LOOPBBX;
+
             } else if ( !strcmp( "lazyBB", arg ) ) {
                 conf.solving_method = TSP_SOLVER_LAZYBB;
 
             } else if ( !strcmp( "lazyBBg", arg ) ) {
                 conf.solving_method = TSP_SOLVER_LAZYBBG;
-
-            } else if ( !strcmp( "dummyBBx", arg ) ) {
-                conf.solving_method = TSP_SOLVER_DUMMYBBX;
 
             } else {
                 argp_error(
