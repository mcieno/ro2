/*!
 * \file    main.c
 * \brief   TSP solver.
 * \authors Francesco Cazzaro, Marco Cieno
 */
#include <argp.h>
#include <errno.h>
#include <float.h>
#include <limits.h>
#include <stdbool.h>
#include <stdio.h>
#include <stdlib.h>
#include <string.h>

#include "logging.h"
#include "tsp.h"
#include "tsp_solvers.h"
#include "tspplot.h"


/*!
 * \struct configuration
 * \brief  Structure to help parsing the command line.
 *
 * This structure is used by parse_opt() to store command line arguments as they are being parsed.
 *
 *
 * \param filename
 *     Name of the TSP file to be parsed.
 *
 * \param memory
 *     Maximum amount of memory (in MB) the program may use.
 *     If the program cannot proceed without requesting more memory, it should be terminated.
 *     A meaningful value is between 1 and ULLONG_MAX.
 *     Notice that if the real system does not have enough memory, the program may be terminated by the OOM Killer.
 *
 * \param threads
 *     Number of threads to use.
 *
 * \param timelimit
 *     Maximum number of seconds the program may run.
 *     If the program does not terminate within this time, it should be terminated anyway.
 *     A meaningful value is between 1 and ULLONG_MAX.
 *
 * \param problem:
 *      Pointer to the instance structure to setup.
 *
 * \param shouldplot:
 *      If `true`, use GnuPlot to draw the tour.
 */
typedef struct
{
    char *             filename;
    unsigned long long memory;
    unsigned           threads;
    unsigned long long timelimit;
    instance *         problem;
    _Bool              shouldplot;
    int                solving_method;

} configuration;


/* Function declarations */

/*!
 * \brief Option parser.
 *
 * This function will be the callback used by argp_parse() to check command line arguments consistency and populate
 * the instance structure.
 *
 *
 * \param key
 *     Value of the current option being parsed.
 *
 * \param arg
 *     Pointer to the value of such option if any, NULL otherwise.
 *
 * \param argp_state
 *     Pointer to the current parser state. Will hold a pointer to the instance structure in the `input` field.
 *
 * \returns Numeric value of the error occurred. 0 on success.
 */
static error_t
parse_opt ( int key, char *arg, struct argp_state *state );

/*
 * Debugging function to inspect parsed command line arguments.
 *
 * \param conf
 *     Pointer to the configuration structure.
 */
void
_print_configuration ( configuration *conf );


/*
 * Dynamically linked function from tsp_fileparser.c
 */
void
parse_tsp_file ( const char *, instance * );


/* Argp setup */

const char *argp_program_version     = "tsp_parser brought to you by Francesco Cazzaro and Marco Cieno";
const char *argp_program_bug_address = "{marco.cieno, francesco.cazzaro}@studenti.unipd.it";
static char doc[]                    = "Parse a TSP problem file into a convenient data structure.";
static char args_doc[]               = "TSP_FILE";
static struct argp_option options[]  =
{
    /* Global configuration */
    { "memory",    'm',       "SIZE",    OPTION_NO_USAGE, "Available memory (size in MB)."          },
    { "threads",   'j',       "N",       OPTION_NO_USAGE | OPTION_ARG_OPTIONAL,
                                                          "Use multithread. Default 4."             },
    { "model",    'M',       "MODEL",  OPTION_NO_USAGE, "Solving technique. Default dummy_cplex." },
    { "timelimit", 't',       "SECONDS", OPTION_NO_USAGE, "Maximum time the program may run."       },
    { "tmpfile",   0xAA1,     "FNAME",   OPTION_HIDDEN,   "Set custom temporary file."              },
    { "plot",      0xAA2,     NULL,      0,               "Draw solution (requires GnuPlot)."       },

    /* Problem specific configuration */
    { "cutoff",    'c',       "VALUE",   OPTION_NO_USAGE, "Master cutoff value."                    },
    { "name",      0xBB1,     "TSPNAME", OPTION_NO_USAGE, "Name to assign to this problem."         },

    /* Logging configuration */
    { "verbose",   LOG_INFO,  NULL,      OPTION_NO_USAGE, "Set program logging level."              },
    { "debug",     LOG_DEBUG, NULL,      OPTION_ALIAS,    NULL                                      },
    { "trace",     LOG_TRACE, NULL,      OPTION_ALIAS,    NULL                                      },

    { NULL },
};

static struct argp argp = { options, parse_opt, args_doc, doc, 0, 0, 0 };


int
main ( int argc, char *argv[] )
{
    instance problem;

    configuration conf = {
        /* filename       */  NULL,
        /* memory         */  ULLONG_MAX,
        /* threads        */  1U,
        /* timelimit      */  ULLONG_MAX,
        /* problem        */  &problem,
        /* shouldplot     */  false,
        /* solving_method */  TSP_SOLVER_DUMMY_CPLEX
    };

    init_instance( &problem );

    argp_parse( &argp, argc, argv, 0, 0, &conf );

    if ( loglevel >= LOG_INFO ) {
        _print_configuration( &conf );
    }

    parse_tsp_file( conf.filename, &problem );

    if ( loglevel >= LOG_DEBUG ) {
        repr_instance( &problem );
    }

    if ( conf.shouldplot && loglevel >= LOG_INFO ) {
        /* Plot before solving */
        plot_instance( &problem );
    }


    /* Run the solver */
    switch ( conf.solving_method )
    {
        case TSP_SOLVER_DUMMY_CPLEX:
            dummy_cplex_solution( &problem );
            break;


        case TSP_SOLVER_DUMMY:
            dummy_solution( &problem );
            break;

<<<<<<< HEAD
        case TSP_SOLVER_FLOW1:
            flow1_solution( &problem );
=======
        case TSP_MILLER_TUCKER_CPLEX:
            miller_tucker_solution( &problem );
>>>>>>> 21dbb8f6
            break;


        default: exit( EXIT_FAILURE );
    }


    if ( loglevel >= LOG_DEBUG ) {
        /* Dump solution to stderr */
        for ( unsigned long k = 0; k < problem.nnodes; ++k ) {
            fprintf( stderr, "(%5lu) %-5lu <--> %5lu\n", k, problem.solution[k][0], problem.solution[k][1] );
        }
    }

    if ( conf.shouldplot ) {
        /* Plot solution */
        plot_solution( &problem );
    }

    destroy_instance( &problem );
}


void
_print_configuration ( configuration *conf )
{
    fprintf( stderr, "Arguments parsed:\n" );
    fprintf( stderr, "  * TSP file            : %s\n",                                   conf->filename );
    fprintf( stderr, "  * Problem name        : %s\n",                              conf->problem->name );
    fprintf( stderr, "  * Master cutoff value : %e\n",                            conf->problem->cutoff );
    fprintf( stderr, "  * Time limit          : %llu hours %llu minutes %llu seconds\n",
        conf->timelimit / 3600ULL, conf->timelimit % 3600ULL / 60ULL, conf->timelimit % 60              );
    fprintf( stderr, "  * Maximum memory      : %llu MB\n",                                conf->memory );
    fprintf( stderr, "  * Store temporary file: %s\n",                                  tspplot_tmpfile );
    fprintf( stderr, "  * Use multithread     : %s (%u)\n\n",
        conf->threads > 1U ? "yes" : "no", conf->threads                                                );
}


static error_t
parse_opt ( int key, char *arg, struct argp_state *state )
{
    configuration *conf = state->input;

    switch ( key )
    {
        case 'c':
            conf->problem->cutoff = strtod( arg, NULL );
            if ( errno || conf->problem->cutoff == 0. ) {
                argp_error(
                    state,
                    "Bad value for option -c --cutoff: %s.", strerror( errno ? errno : EDOM )
                );
            }

            break;


        case 'j':
            if ( arg == NULL ) {
                /* Unless differently specified, `threads` will be set to 4. */
                conf->threads = 4U;
            } else {
                conf->threads = strtoul( arg, NULL, 10 );
                if ( errno || conf->threads == 0U ) {
                    argp_error(
                        state,
                        "Bad value for option -j --threads: %s.", strerror( errno ? errno : EDOM )
                    );
                }
            }

            break;


        case 'm':
            conf->memory = strtoull( arg, NULL, 10 );
            if ( errno || conf->memory == 0ULL ) {
                argp_error(
                    state,
                    "Bad value for option -m --memory: %s.", strerror( errno ? errno : EDOM )
                );
            }

            break;


        case 'M':
            if ( !strcmp( "dummy_cplex", arg ) ) {
                conf->solving_method = TSP_SOLVER_DUMMY_CPLEX;
            } else if ( !strcmp( "dummy", arg ) ) {
                conf->solving_method = TSP_SOLVER_DUMMY;
<<<<<<< HEAD
            } else if ( !strcmp( "flow1", arg ) ) {
                conf->solving_method = TSP_SOLVER_FLOW1;
=======
            } else if( !strcmp( "miller_tucker", arg ) ){
                conf->solving_method = TSP_MILLER_TUCKER_CPLEX;
>>>>>>> 21dbb8f6
            } else {
                argp_error(
                    state,
                    "Unknown solving method for option -ml --model: %s.", arg
                );
            }

            break;


        case 't':
            conf->timelimit = strtoull( arg, NULL, 10 );
            if ( errno || conf->timelimit == 0ULL ) {
                argp_error(
                    state,
                    "Bad value for option -t --timelimit: %s.", strerror( errno ? errno : EDOM )
                );
            }

            break;


        case LOG_INFO:
            loglevel = LOG_INFO;

            break;


        case LOG_DEBUG:
            loglevel = LOG_DEBUG;

            break;


        case LOG_TRACE:
            loglevel = LOG_TRACE;

            break;


        case 0xAA1:
            tspplot_tmpfile = calloc( strlen( arg ), sizeof( *arg ) );
            if ( tspplot_tmpfile == NULL ) {
                argp_failure(
                    state,
                    1, errno,
                    "Could not read temporary filename: %s.", arg
                );
            }

            tspplot_tmpfile = strcpy( tspplot_tmpfile, arg );

            break;

        case 0xAA2:
            conf->shouldplot = true;

            break;


        case 0xBB1:
            if ( strcspn( arg, "!@%%^*~|:" ) != strlen( arg ) ) {
                argp_error(
                    state,
                    "Bad value for option --name: Invalid characters found."
                );
            }

            conf->problem->name = calloc( strlen( arg ), sizeof( *arg ) );
            if ( conf->problem->name == NULL ) {
                argp_failure(
                    state,
                    1, errno,
                    "Could not read problem name: %s.", arg
                );
            }

            fprintf(stderr, "%s\n", conf->problem->name);
            conf->problem->name = strcpy( conf->problem->name, arg );

            break;


        case ARGP_KEY_ARG:
            conf->filename = calloc( strlen( arg ), sizeof( *arg ) );
            if ( conf->filename == NULL ) {
                argp_failure(
                    state,
                    1, errno,
                    "Could not read filename: %s.", arg
                );
            }

            conf->filename = strcpy( conf->filename, arg );

            break;


        case ARGP_KEY_END:
            if ( conf->filename == NULL ) {
                argp_error( state, "Missing TSP file name." );
            }

            break;


        default:
            return ARGP_ERR_UNKNOWN;
    }

    return 0;
}<|MERGE_RESOLUTION|>--- conflicted
+++ resolved
@@ -113,7 +113,7 @@
     { "memory",    'm',       "SIZE",    OPTION_NO_USAGE, "Available memory (size in MB)."          },
     { "threads",   'j',       "N",       OPTION_NO_USAGE | OPTION_ARG_OPTIONAL,
                                                           "Use multithread. Default 4."             },
-    { "model",    'M',       "MODEL",  OPTION_NO_USAGE, "Solving technique. Default dummy_cplex." },
+    { "model",     'M',       "MODEL",   OPTION_NO_USAGE, "Solving technique. Default dummy_cplex." },
     { "timelimit", 't',       "SECONDS", OPTION_NO_USAGE, "Maximum time the program may run."       },
     { "tmpfile",   0xAA1,     "FNAME",   OPTION_HIDDEN,   "Set custom temporary file."              },
     { "plot",      0xAA2,     NULL,      0,               "Draw solution (requires GnuPlot)."       },
@@ -172,25 +172,43 @@
     switch ( conf.solving_method )
     {
         case TSP_SOLVER_DUMMY_CPLEX:
+            if ( loglevel >= LOG_INFO ) {
+                fprintf( stderr, "[*]  Running to dummy_cplex model\n" );
+            }
             dummy_cplex_solution( &problem );
             break;
 
 
         case TSP_SOLVER_DUMMY:
+            if ( loglevel >= LOG_INFO ) {
+                fprintf( stderr, "[*]  Running to dummy model\n" );
+            }
             dummy_solution( &problem );
             break;
 
-<<<<<<< HEAD
+
+        case TSP_MILLER_TUCKER_CPLEX:
+            if ( loglevel >= LOG_INFO ) {
+                fprintf( stderr, "[*]  Running to MTZ model\n" );
+            }
+            fprintf(stderr, "Started solver mtz");
+            miller_tucker_solution( &problem );
+            break;
+
+
         case TSP_SOLVER_FLOW1:
+            if ( loglevel >= LOG_INFO ) {
+                fprintf( stderr, "[*]  Running to flow1 model\n" );
+            }
             flow1_solution( &problem );
-=======
-        case TSP_MILLER_TUCKER_CPLEX:
-            miller_tucker_solution( &problem );
->>>>>>> 21dbb8f6
-            break;
-
-
-        default: exit( EXIT_FAILURE );
+            break;
+
+
+        default:
+            if (loglevel >= LOG_INFO) {
+                fprintf( stderr, "[*]  No model specified. Exit...\n" );
+            }
+            exit(EXIT_FAILURE);
     }
 
 
@@ -277,15 +295,16 @@
         case 'M':
             if ( !strcmp( "dummy_cplex", arg ) ) {
                 conf->solving_method = TSP_SOLVER_DUMMY_CPLEX;
+
             } else if ( !strcmp( "dummy", arg ) ) {
                 conf->solving_method = TSP_SOLVER_DUMMY;
-<<<<<<< HEAD
+
+            } else if( !strcmp( "miller_tucker", arg ) ){
+                conf->solving_method = TSP_MILLER_TUCKER_CPLEX;
+
             } else if ( !strcmp( "flow1", arg ) ) {
                 conf->solving_method = TSP_SOLVER_FLOW1;
-=======
-            } else if( !strcmp( "miller_tucker", arg ) ){
-                conf->solving_method = TSP_MILLER_TUCKER_CPLEX;
->>>>>>> 21dbb8f6
+
             } else {
                 argp_error(
                     state,
