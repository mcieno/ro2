/*
 * \brief   Implementation of tsp_solvers.h functions.
 * \authors Francesco Cazzaro, Marco Cieno
 */
#include <errno.h>
#include <limits.h>
#include <stdio.h>
#include <stdlib.h>
#include <math.h>

#include <cplex.h>

#include "tsp_solvers.h"
#include "logging.h"
#include "tsp.h"


#define MAX_CNAME_LENGTH 128
#define EPS 1e-5


/* UTILITIES */

/*!
 * \brief Get the position of variable x(i,j)
 *
 *
 * \param i
 *      i in x(i,j)
 *
 * \param j
 *      j in x(i,j)
 *
 * \param problem
 *     Pointer to the instance structure.
 */
int
xpos ( unsigned long i, unsigned long j, const instance *problem )
{
    if ( i == j ) {
        errno = EDOM;
        perror( "i == j in xpos" );
        exit( EXIT_FAILURE );
    }

    if ( i > j ) return xpos( j, i, problem );

    return i * problem->nnodes + j - ( ( i + 1 ) * ( i + 2 ) / 2UL );
}


/*!
<<<<<<< HEAD
 * \brief Get the position of variable y(i,j) of Flow1 model. 0-indexed.
 *
 *
 * \param i
 *      i in y(i,j)
 *
 * \param j
 *      j in y(i,j)
=======
 * \brief Get the position of variable x(i,j) in the Miller tucker model.
 *
 *
 * \param i
 *      i in x(i,j)
 *
 * \param j
 *      j in x(i,j)
>>>>>>> 21dbb8f6
 *
 * \param problem
 *     Pointer to the instance structure.
 */
<<<<<<< HEAD
unsigned long
ypos_flow1 ( unsigned long i, unsigned long j, const instance *problem )
{
    if ( i == j ) {
        errno = EDOM;
        perror( "i == j in ypos_flow1" );
        exit( EXIT_FAILURE );
    }

    unsigned long padding = xpos( problem->nnodes - 1, problem->nnodes, problem );
    return padding + i * (problem->nnodes - 1) + j - ( ( j > i ) ? 1 : 0 );
}


=======
int
miller_tucker_xpos ( unsigned long i, unsigned long j, const instance *problem )
{
    return i * problem->nnodes + j;
}

/*!
 * \brief Get the position of variable x(i,j) in the Miller tucker model.
 *
 *
 * \param i
 *      i in x(i,j)
 *
 * \param problem
 *     Pointer to the instance structure.
 */
int
miller_tucker_upos ( unsigned long i, const instance *problem )
{
    return  problem->nnodes * problem->nnodes + i;
}



>>>>>>> 21dbb8f6
/*!
 * \brief Retrieve the solution after CPXmimopt was run.
 *
 *
 * \param xopt
 *      CPLEX incumbent solution.
 *
 * \param problem
 *     Pointer to the instance structure
 */
void
_xopt2solution ( double *xopt, instance *problem )
{
    unsigned long p = 0;

    for ( unsigned long i = 0; i < problem->nnodes; ++i ) {
        for ( unsigned long j = i + 1; j < problem->nnodes; ++j ) {
            if ( xopt[xpos( i, j, problem )] > .5 )
            {
                problem->solution[p][0] = i;
                problem->solution[p][1] = j;
                ++p;
            }
        }
    }
}

/*!
 * \brief Retrieve the solution after CPXmimopt was run for the Miller Tucker model.
 *
 *
 * \param xopt
 *      CPLEX incumbent solution.
 *
 * \param problem
 *     Pointer to the instance structure
 */
void
_miller_tucker_xopt2solution ( double *xopt, instance *problem )
{
    unsigned long p = 0;

    for ( unsigned long i = 0; i < problem->nnodes; ++i ) {
        for ( unsigned long j = 0; j < problem->nnodes; ++j ) {
            if ( xopt[miller_tucker_xpos( i, j, problem )] > .5 )
            {
                problem->solution[p][0] = i;
                problem->solution[p][1] = j;
                ++p;
            }
        }
    }
}


/*!
 * \brief Given a CPLEX-generated solution, create a more convenient representation.
 *
 *
 * \param problem
 *     Pointer to the instance structure.
 *
 * \param xopt
 *     CPLEX incumbent solution.
 *     `xstar[xpos(i, j)] == 1` iff the edge was selected.
 *
 * \param next
 *     Array of adjacencies to be filled.
 *     `next[i] = j` means that there is an arc going from node `i` to node `j`.
 *
 * \param comps
 *     Array of components indices to be filled.
 *     `comps[i] = k` means that node `i` belongs to connected component `k`.
 *
 * \param ncomps
 *     Pointer to an integer where to store the number of connected components in the solution.
 *     If 1, the solution is a tour.
 */
void
_xopt2subtours ( const instance *problem,
                 const double *xopt,
                 unsigned long *next,
                 unsigned long *comps,
                 unsigned long *ncomps )
{
    /*
     * First we parse array `xstar` and build the following adjacency list:
     *
     * ```
     *    0     1             i
     * +-----+-----+-------+-----+-------+
     * | a_0 | a_1 |  ...  | a_i |  ...  |
     * +-----+-----+-------+-----+-------+
     * | b_0 | b_1 |  ...  | b_i |  ...  |
     * +-----+-----+-------+-----+-------+
     * ```
     *
     * Where the i-th element contains the two adjacient nodes to `i`.
     * That is, node `i` is linked to nodes `a_i` and `b_i`.
     * We know there always are two and only two nodes because of the constraints on the solution.
     */

    // Create adjacency list and initialize its values to nonsense.
    unsigned long adj[problem->nnodes][2];
    for ( unsigned long i = 0; i < problem->nnodes; ++i ) {
        adj[i][0] = adj[i][1] = ULONG_MAX;
		comps[i] = 0;
    }

    // Fill adjacency list
    for ( unsigned long i = 0; i < problem->nnodes; ++i ) {
        if ( adj[i][1] != ULONG_MAX ) continue;
        for ( unsigned long j = i + 1; j < problem->nnodes; ++j ) {
            if ( xopt[xpos(i, j, problem)] > .5 ) {
                // Fill the free spot of adj[i] and adj[j].
                *( ( adj[i][0] == ULONG_MAX ) ? &adj[i][0] : &adj[i][1] ) = j;
                *( ( adj[j][0] == ULONG_MAX ) ? &adj[j][0] : &adj[j][1] ) = i;

                if ( adj[i][1] != ULONG_MAX ) {
                    break;
                }
            }
        }
    }

    // Fill `next` and `comps`
	*ncomps = 0;
    for ( unsigned long start = 0; start < problem->nnodes; ++start ) {
        if ( comps[start] != 0 ) continue;

        ++*ncomps;

        unsigned long from = start;
        unsigned long to = adj[start][0];

        do {
            next[from] = to;
            comps[from] = *ncomps;
            // One edge of `adj[to]` is equal to `from`. We care about the other.
            to = ( adj[to][0] ^ adj[to][1] ^ from );
            from = next[from];
        }
        while ( from != start );
    }
}


/*!
 * \brief Build a dummy CPLEX model. Utility for dummy_cplex_solution().
 *
 *
 * \param problem
 *     Pointer to the instance structure.
 *
 * \param env
 *     CPLEX environment
 *
 * \param lp
 *     CPLEX problem.
 */
void
_dummy_cplex_instance2model ( instance *problem, CPXENVptr env, CPXLPptr lp )
{
    char binary = 'B';
    double lb = 0.0;
    double ub = 1.0;

    char *cname = calloc( MAX_CNAME_LENGTH, sizeof(  *cname ) );

    // add binary var.s x(i,j) for i < j
    for ( unsigned long i = 0; i < problem->nnodes; ++i )
    {
        for ( unsigned long j = i + 1; j < problem->nnodes; ++j )
        {
            snprintf( cname, MAX_CNAME_LENGTH, "x(%lu,%lu)", i + 1, j + 1 );
            double obj = _euclidean_distance(
                problem->xcoord[i],
                problem->ycoord[i],
                problem->xcoord[j],
                problem->ycoord[j]
            );

            if ( CPXnewcols( env, lp, 1, &obj, &lb, &ub, &binary, &cname ) ) {
                perror( "Wrong CPXnewcols on x var.s" );
                exit( EXIT_FAILURE );
            }

            if ( CPXgetnumcols( env, lp ) - 1 != xpos( i, j, problem ) ) {
                perror( "Wrong position for x var.s" );
                exit( EXIT_FAILURE );
            }
        }
    }

    // add the degree constraints
    double rhs = 2.0;
    char sense = 'E';

    for ( unsigned long h = 0; h < problem->nnodes; ++h )
    {
        snprintf( cname, MAX_CNAME_LENGTH, "degree(%lu)", h + 1 );
        if ( CPXnewrows( env, lp, 1, &rhs, &sense, NULL, &cname ) ) {
            perror( "Wrong CPXnewrows [degree]" );
            exit( EXIT_FAILURE );
        }

        unsigned long lastrow = CPXgetnumrows( env, lp ) - 1;

        for ( unsigned long i = 0; i < problem->nnodes; ++i )
        {
            if ( i == h ) continue;
            if ( CPXchgcoef( env, lp, lastrow, xpos( i, h, problem ), 1.0 ) ) {
                perror( "Wrong CPXchgcoef [degree]" );
                exit( EXIT_FAILURE );
            }
        }
    }

    free( cname );
}

/*!
 * \brief Build a miller_tucker CPLEX model. Utility for miller_tucker_cplex_solution().
 *
 *
 * \param problem
 *     Pointer to the instance structure.
 *
 * \param env
 *     CPLEX environment
 *
 * \param lp
 *     CPLEX problem.
 */
void
_miller_tucker_cplex_instance2model ( instance *problem, CPXENVptr env, CPXLPptr lp )
{
   

    double big_M = problem->nnodes-1;
    char binary = 'B';
    double lb = 0.0;
    double ub = 1.0;

    char *cname = calloc( MAX_CNAME_LENGTH, sizeof(  *cname ) );

    // add binary var.s x(i,j) for all ij
    for ( unsigned long i = 0; i < problem->nnodes; ++i )
    {
        for ( unsigned long j = 0; j < problem->nnodes; ++j )
        {
            snprintf( cname, MAX_CNAME_LENGTH, "x(%lu,%lu)", i + 1, j + 1 );
            double obj = _euclidean_distance(
                problem->xcoord[i],
                problem->ycoord[i],
                problem->xcoord[j],
                problem->ycoord[j]
            );
            if( i!=j ){
                if ( CPXnewcols( env, lp, 1, &obj, &lb, &ub, &binary, &cname ) ) {
                    perror( "Wrong CPXnewcols on x var.s" );
                    exit( EXIT_FAILURE );
                }
            } else {
                double temp_ub = 0.0;
                if ( CPXnewcols( env, lp, 1, &obj, &lb, &temp_ub, &binary, &cname ) ) {
                    perror( "Wrong CPXnewcols on x var.s" );
                    exit( EXIT_FAILURE );
                }
            }

            if ( CPXgetnumcols( env, lp ) - 1 != miller_tucker_xpos( i, j, problem ) ) {
                perror( "Wrong position for x var.s" );
                exit( EXIT_FAILURE );
            }
        }
    }

    // add the degree constraints
    double rhs = 1.0;
    char sense = 'E';
    //sum of x_ih =1
    for ( unsigned long h = 0; h < problem->nnodes; ++h )
    {
        unsigned long lastrow = CPXgetnumrows( env, lp );

        snprintf( cname, MAX_CNAME_LENGTH, "degree(%lu)", h + 1 );
        if ( CPXnewrows( env, lp, 1, &rhs, &sense, NULL, &cname ) ) {
            perror( "Wrong CPXnewrows [degree]" );
            exit( EXIT_FAILURE );
        }

        for ( unsigned long i = 0; i < problem->nnodes; ++i )
        {
            if ( i == h ) continue;
            if ( CPXchgcoef( env, lp, lastrow, miller_tucker_xpos( i, h, problem ), 1.0 ) ) {
                perror( "Wrong CPXchgcoef [degree]" );
                exit( EXIT_FAILURE );
            }
        }
    }
    //sum of x_hi =1
    for ( unsigned long h = 0; h < problem->nnodes; ++h )
    {
        unsigned long lastrow = CPXgetnumrows( env, lp );

        snprintf( cname, MAX_CNAME_LENGTH, "degree(%lu)", h + 1 );
        if ( CPXnewrows( env, lp, 1, &rhs, &sense, NULL, &cname ) ) {
            perror( "Wrong CPXnewrows [degree]" );
            exit( EXIT_FAILURE );
        }

        for ( unsigned long i = 0; i < problem->nnodes; ++i )
        {
            if ( i == h ) continue;
            if ( CPXchgcoef( env, lp, lastrow, miller_tucker_xpos( h, i, problem ), 1.0 ) ) {
                perror( "Wrong CPXchgcoef [degree]" );
                exit( EXIT_FAILURE );
            }
        }
    }
    
    // add u_i variables
    binary = 'C';
    lb = 2.0;
    ub = problem->nnodes;

    for ( unsigned long i = 0; i < problem->nnodes; ++i )
    {
       
        snprintf( cname, MAX_CNAME_LENGTH, "u(%lu)", i + 1 );
        double obj = 0.0;

        if(i==0){
            double temp_lb = 1.0;
            double temp_ub = 1.0;
            if( CPXnewcols( env, lp, 1, &obj, &temp_lb, &temp_ub, &binary, &cname ) ) {
                perror( "Wrong CPXnewcols on u var.s" );
                exit( EXIT_FAILURE );
            }
        } else {
            if( CPXnewcols( env, lp, 1, &obj, &lb, &ub, &binary, &cname ) ) {
                perror( "Wrong CPXnewcols on u var.s" );
                exit( EXIT_FAILURE );
            }
        }

        if ( CPXgetnumcols( env, lp ) - 1 != miller_tucker_upos( i, problem ) ) {
                perror( "Wrong position for x var.s" );
                exit( EXIT_FAILURE );
            }
  
        
    }




    //add u_i constraints
    rhs = big_M -1;
    sense = 'L';

    for ( unsigned long j = 1; j < problem->nnodes; ++j )
    {
        for ( unsigned long i = 1; i < problem->nnodes; ++i ){

            if(i==j){continue;}
            unsigned long lastrow = CPXgetnumrows( env, lp );

            snprintf( cname, MAX_CNAME_LENGTH, "degree(%lu)", j + 1 );
            if ( CPXnewrows( env, lp, 1, &rhs, &sense, NULL, &cname ) ) {
                perror( "Wrong CPXnewrows [degree]" );
                exit( EXIT_FAILURE );
            }

            if ( CPXchgcoef( env, lp, lastrow, miller_tucker_upos( j, problem ), -1.0 ) ) {
                perror( "Wrong CPXchgcoef [degree]" );
                exit( EXIT_FAILURE );
            }

            if ( CPXchgcoef( env, lp, lastrow, miller_tucker_upos( i, problem ), 1.0 ) ) {
                perror( "Wrong CPXchgcoef [degree]" );
                exit( EXIT_FAILURE );
            }

            if ( CPXchgcoef( env, lp, lastrow, miller_tucker_xpos( i, j, problem ), big_M) ) {
                perror( "Wrong CPXchgcoef [degree]" );
                exit( EXIT_FAILURE );
            }

        }
        
    }
    


    
    free( cname );
}

/* SOLVERS */

void
dummy_solution ( instance *problem )
{
    for ( unsigned long i = 0; i < problem->nnodes; ++i ) {
        problem->solution[i][0] = i;
        problem->solution[i][1] = i + 1;
    }

    problem->solution[problem->nnodes - 1][1] = 0;
}


void
dummy_cplex_solution ( instance *problem )
{
    int error;

    CPXENVptr env = CPXopenCPLEX( &error );
    CPXLPptr lp = CPXcreateprob( env, &error, problem->name ? problem->name : "TSP" );

    _dummy_cplex_instance2model( problem, env, lp );

    //CPXwriteprob (env, lp, "bin/myprob.lp", NULL);

    if ( CPXmipopt( env, lp ) ) {
        fprintf( stderr, "dummy_cplex_solution CPXmimopt error\n" );
    }

    double *xopt = malloc( CPXgetnumcols( env, lp ) * sizeof( *xopt ) );
    CPXsolution( env, lp, NULL, NULL, xopt, NULL, NULL, NULL );

    _xopt2solution( xopt, problem );

    free(xopt);

    CPXfreeprob( env, &lp );
    CPXcloseCPLEX( &env );
}


<<<<<<< HEAD
/*!
 * \brief Add Flow1 commodity and coupling constraints.
 *
 *
 * This function adds the commodity and coupling constraints to the model.
 * That is, it introduces the continuous variables
 *
 * ```
 * y(i,j) = flow in arc (i,j)  for all i != j
 * ```
 *
 * The following constraints are added to the model:
 *
 * ```
 * (1)  y(i,j) <= (n - 1) x(i,j)  for all i != j
 * (2)  Sum{ y(1,j) }_{ j | j != 1 } = n - 1
 * (3)  Sum{ y(i,h) }_{ i | i != h } - Sum{ y(h,j) }_{ j | j != h } = 1  for all h != 1
 * ```
 *
 *
 * \param problem
 *     Pointer to the instance structure.
 *
 * \param env
 *     CPLEX environment
 *
 * \param lp
 *     CPLEX problem.
 */
void
_add_constraints_flow1( const instance *problem, CPXENVptr env, CPXLPptr lp )
{
    char ctype = CPX_CONTINUOUS;
    double lb = 0.0;
    double ub = CPX_INFBOUND;
    double obj = 0.;

    double rhs;
    char sense;
    unsigned long lastrow;

    char *cname = calloc( MAX_CNAME_LENGTH, sizeof( *cname ) );

    // add binary var.s x(i,j) for i < j
    for ( unsigned long i = 0; i < problem->nnodes; ++i )
    {
        for ( unsigned long j = 0; j < problem->nnodes; ++j )
        {
            if ( i == j ) continue;

            snprintf( cname, MAX_CNAME_LENGTH, "y(%lu,%lu)", i + 1, j + 1 );

            if ( CPXnewcols( env, lp, 1, &obj, &lb, &ub, &ctype, &cname ) ) {
                fprintf( stderr,  "_add_constraints_flow1: CPXnewcols [%s]\n", cname );
                exit( EXIT_FAILURE );
            }

            if ( CPXgetnumcols( env, lp ) - 1 != ypos_flow1( i, j, problem ) ) {
                fprintf( stderr,  "_add_constraints_flow1: CPXgetnumcols [%s]\n", cname );
                exit( EXIT_FAILURE );
            }
        }
    }

    // add constraints (1)
    // y(i,j) - (n - 1) x(i,j) <= 0  for all i != j
    rhs = .0;
    sense = 'L';

    for ( unsigned long i = 0; i < problem->nnodes; ++i )
    {
        for ( unsigned long j = 0; j < problem->nnodes; ++j )
        {
            if ( i == j ) continue;

            snprintf( cname, MAX_CNAME_LENGTH, "flow1_1(%lu,%lu)", i + 1, j + 1 );
            if ( CPXnewrows( env, lp, 1, &rhs, &sense, NULL, &cname ) ) {
                fprintf( stderr,  "_add_constraints_flow1: CPXnewrows [%s]\n", cname );
                exit( EXIT_FAILURE );
            }

            lastrow = CPXgetnumrows( env, lp ) - 1;

            if ( CPXchgcoef( env, lp, lastrow, xpos( i, j, problem ), - (double) ( problem->nnodes - 1 ) ) ) {
                fprintf( stderr,  "_add_constraints_flow1: CPXchgcoef [%s: x(%lu,%lu)]\n", cname, i + 1, j + 1);
                exit( EXIT_FAILURE );
            }

            if ( CPXchgcoef( env, lp, lastrow, ypos_flow1( i, j, problem ), 1.0 ) ) {
                fprintf( stderr,  "_add_constraints_flow1: CPXchgcoef [%s: y(%lu,%lu)]\n", cname, i + 1, j + 1 );
                exit( EXIT_FAILURE );
            }
        }
    }

    // add constraint (2)
    // Sum{ y(1,j) }_{ j | j != 1 } = n - 1
    rhs = (double) ( problem->nnodes - 1 );
    sense = 'E';

    lastrow = CPXgetnumrows( env, lp );

    snprintf( cname, MAX_CNAME_LENGTH, "flow1_2" );
    if ( CPXnewrows( env, lp, 1, &rhs, &sense, NULL, &cname ) ) {
        fprintf( stderr,  "_add_constraints_flow1: CPXnewrows [%s]\n", cname );
        exit( EXIT_FAILURE );
    }

    for ( unsigned long j = 1; j < problem->nnodes; ++j )
    {
        if ( CPXchgcoef( env, lp, lastrow, ypos_flow1( 0, j, problem ), 1.0 ) ) {
            fprintf( stderr,  "_add_constraints_flow1: CPXchgcoef [%s: y(1,%lu)]\n", cname, j + 1 );
            exit( EXIT_FAILURE );
        }
    }

    // add constraints (3)
    // Sum{ y(i,h) }_{ i | i != h } - Sum{ y(h,j) }_{ j | j != h } = 1  for all h != 1
    rhs = 1.0;
    sense = 'E';

    for ( unsigned long h = 1; h < problem->nnodes; ++h )
    {
        snprintf( cname, MAX_CNAME_LENGTH, "flow1_3(%lu)", h + 1 );
        if ( CPXnewrows( env, lp, 1, &rhs, &sense, NULL, &cname ) ) {
            fprintf( stderr,  "_add_constraints_flow1: CPXnewrows [%s]\n", cname );
            exit( EXIT_FAILURE );
        }

        lastrow = CPXgetnumrows( env, lp ) - 1;

        for ( unsigned long i = 0; i < problem->nnodes; ++i )
        {
            if ( i == h ) continue;

            if ( CPXchgcoef( env, lp, lastrow, ypos_flow1( i, h, problem ), 1.0 ) ) {
                fprintf( stderr,  "_add_constraints_flow1: CPXchgcoef [%s: y(%lu,%lu)]\n", cname, i + 1, h + 1);
                exit( EXIT_FAILURE );
            }

            if ( CPXchgcoef( env, lp, lastrow, ypos_flow1( h, i, problem ), -1.0 ) ) {
                fprintf( stderr,  "_add_constraints_flow1: CPXchgcoef [%s: y(%lu,%lu)]\n", cname, h + 1, i + 1 );
                exit( EXIT_FAILURE );
            }
        }
    }

    free( cname );
}


void
flow1_solution ( instance *problem )
{
    int error;

    CPXENVptr env = CPXopenCPLEX( &error );
    CPXLPptr lp = CPXcreateprob( env, &error, problem->name ? problem->name : "TSP" );

    /* Add conventional constraints */
    _dummy_cplex_instance2model( problem, env, lp );
    _add_constraints_flow1( problem, env, lp );

    if ( CPXmipopt( env, lp ) ) {
        fprintf( stderr, "CPXmimopt error\n" );
        exit( EXIT_FAILURE );
    }

    double *xopt = malloc( CPXgetnumcols( env, lp ) * sizeof( *xopt ) );
    CPXsolution( env, lp, NULL, NULL, xopt, NULL, NULL, NULL );

    _xopt2solution( xopt, problem );
=======
void
miller_tucker_solution(instance *problem)
{

    int error;

    CPXENVptr env = CPXopenCPLEX( &error );
    CPXLPptr lp = CPXcreateprob( env, &error, problem->name ? problem->name : "TSP" );   
    
    _miller_tucker_cplex_instance2model(problem, env, lp);

    CPXwriteprob (env, lp, "myprob.lp", NULL);
    
    if ( CPXmipopt( env, lp ) ) {
        fprintf( stderr, "miller_tucker_cplex_solution CPXmimopt error\n" );
    }

    CPXwriteprob (env, lp, "myprob.lp", NULL);

    double *xopt = malloc( CPXgetnumcols( env, lp ) * sizeof( *xopt ) );
    CPXsolution( env, lp, NULL, NULL, xopt, NULL, NULL, NULL );

    _miller_tucker_xopt2solution( xopt, problem );
>>>>>>> 21dbb8f6

    free(xopt);

    CPXfreeprob( env, &lp );
    CPXcloseCPLEX( &env );
<<<<<<< HEAD
=======

>>>>>>> 21dbb8f6
}<|MERGE_RESOLUTION|>--- conflicted
+++ resolved
@@ -22,7 +22,7 @@
 /* UTILITIES */
 
 /*!
- * \brief Get the position of variable x(i,j)
+ * \brief Get the position of variable x(i,j) in dummy model. 0-indexed.
  *
  *
  * \param i
@@ -34,7 +34,7 @@
  * \param problem
  *     Pointer to the instance structure.
  */
-int
+unsigned long
 xpos ( unsigned long i, unsigned long j, const instance *problem )
 {
     if ( i == j ) {
@@ -50,8 +50,7 @@
 
 
 /*!
-<<<<<<< HEAD
- * \brief Get the position of variable y(i,j) of Flow1 model. 0-indexed.
+ * \brief Get the position of variable y(i,j) in Flow1 model. 0-indexed.
  *
  *
  * \param i
@@ -59,21 +58,10 @@
  *
  * \param j
  *      j in y(i,j)
-=======
- * \brief Get the position of variable x(i,j) in the Miller tucker model.
- *
- *
- * \param i
- *      i in x(i,j)
- *
- * \param j
- *      j in x(i,j)
->>>>>>> 21dbb8f6
  *
  * \param problem
  *     Pointer to the instance structure.
  */
-<<<<<<< HEAD
 unsigned long
 ypos_flow1 ( unsigned long i, unsigned long j, const instance *problem )
 {
@@ -88,20 +76,33 @@
 }
 
 
-=======
-int
-miller_tucker_xpos ( unsigned long i, unsigned long j, const instance *problem )
-{
-    return i * problem->nnodes + j;
-}
-
-/*!
- * \brief Get the position of variable x(i,j) in the Miller tucker model.
+/*!
+ * \brief Get the position of variable x(i,j) in MTZ model. 0-indexed.
  *
  *
  * \param i
  *      i in x(i,j)
  *
+ * \param j
+ *      j in x(i,j)
+ *
+ * \param problem
+ *     Pointer to the instance structure.
+ */
+unsigned long
+miller_tucker_xpos ( unsigned long i, unsigned long j, const instance *problem )
+{
+    return i * problem->nnodes + j;
+}
+
+
+/*!
+ * \brief Get the position of variable u(i) in MTZ model. 0-indexed.
+ *
+ *
+ * \param i
+ *      i in u(i)
+ *
  * \param problem
  *     Pointer to the instance structure.
  */
@@ -112,8 +113,6 @@
 }
 
 
-
->>>>>>> 21dbb8f6
 /*!
  * \brief Retrieve the solution after CPXmimopt was run.
  *
@@ -140,6 +139,7 @@
         }
     }
 }
+
 
 /*!
  * \brief Retrieve the solution after CPXmimopt was run for the Miller Tucker model.
@@ -335,8 +335,9 @@
     free( cname );
 }
 
-/*!
- * \brief Build a miller_tucker CPLEX model. Utility for miller_tucker_cplex_solution().
+
+/*!
+ * \brief Add MTZ constraints.
  *
  *
  * \param problem
@@ -349,9 +350,9 @@
  *     CPLEX problem.
  */
 void
-_miller_tucker_cplex_instance2model ( instance *problem, CPXENVptr env, CPXLPptr lp )
-{
-   
+_miller_tucker_cplex_instance2model ( const instance *problem, CPXENVptr env, CPXLPptr lp )
+{
+
 
     double big_M = problem->nnodes-1;
     char binary = 'B';
@@ -415,6 +416,7 @@
             }
         }
     }
+
     //sum of x_hi =1
     for ( unsigned long h = 0; h < problem->nnodes; ++h )
     {
@@ -435,7 +437,7 @@
             }
         }
     }
-    
+
     // add u_i variables
     binary = 'C';
     lb = 2.0;
@@ -443,7 +445,7 @@
 
     for ( unsigned long i = 0; i < problem->nnodes; ++i )
     {
-       
+
         snprintf( cname, MAX_CNAME_LENGTH, "u(%lu)", i + 1 );
         double obj = 0.0;
 
@@ -465,12 +467,9 @@
                 perror( "Wrong position for x var.s" );
                 exit( EXIT_FAILURE );
             }
-  
-        
-    }
-
-
-
+
+
+    }
 
     //add u_i constraints
     rhs = big_M -1;
@@ -505,58 +504,13 @@
             }
 
         }
-        
-    }
-    
-
-
-    
+
+    }
+
     free( cname );
 }
 
-/* SOLVERS */
-
-void
-dummy_solution ( instance *problem )
-{
-    for ( unsigned long i = 0; i < problem->nnodes; ++i ) {
-        problem->solution[i][0] = i;
-        problem->solution[i][1] = i + 1;
-    }
-
-    problem->solution[problem->nnodes - 1][1] = 0;
-}
-
-
-void
-dummy_cplex_solution ( instance *problem )
-{
-    int error;
-
-    CPXENVptr env = CPXopenCPLEX( &error );
-    CPXLPptr lp = CPXcreateprob( env, &error, problem->name ? problem->name : "TSP" );
-
-    _dummy_cplex_instance2model( problem, env, lp );
-
-    //CPXwriteprob (env, lp, "bin/myprob.lp", NULL);
-
-    if ( CPXmipopt( env, lp ) ) {
-        fprintf( stderr, "dummy_cplex_solution CPXmimopt error\n" );
-    }
-
-    double *xopt = malloc( CPXgetnumcols( env, lp ) * sizeof( *xopt ) );
-    CPXsolution( env, lp, NULL, NULL, xopt, NULL, NULL, NULL );
-
-    _xopt2solution( xopt, problem );
-
-    free(xopt);
-
-    CPXfreeprob( env, &lp );
-    CPXcloseCPLEX( &env );
-}
-
-
-<<<<<<< HEAD
+
 /*!
  * \brief Add Flow1 commodity and coupling constraints.
  *
@@ -708,6 +662,49 @@
 }
 
 
+/* SOLVERS */
+
+
+void dummy_solution(instance *problem)
+{
+    for (unsigned long i = 0; i < problem->nnodes; ++i)
+    {
+        problem->solution[i][0] = i;
+        problem->solution[i][1] = i + 1;
+    }
+
+    problem->solution[problem->nnodes - 1][1] = 0;
+}
+
+
+void dummy_cplex_solution(instance *problem)
+{
+    int error;
+
+    CPXENVptr env = CPXopenCPLEX(&error);
+    CPXLPptr lp = CPXcreateprob(env, &error, problem->name ? problem->name : "TSP");
+
+    _dummy_cplex_instance2model(problem, env, lp);
+
+    //CPXwriteprob (env, lp, "bin/myprob.lp", NULL);
+
+    if (CPXmipopt(env, lp))
+    {
+        fprintf(stderr, "dummy_cplex_solution CPXmimopt error\n");
+    }
+
+    double *xopt = malloc(CPXgetnumcols(env, lp) * sizeof(*xopt));
+    CPXsolution(env, lp, NULL, NULL, xopt, NULL, NULL, NULL);
+
+    _xopt2solution(xopt, problem);
+
+    free(xopt);
+
+    CPXfreeprob(env, &lp);
+    CPXcloseCPLEX(&env);
+}
+
+
 void
 flow1_solution ( instance *problem )
 {
@@ -729,7 +726,14 @@
     CPXsolution( env, lp, NULL, NULL, xopt, NULL, NULL, NULL );
 
     _xopt2solution( xopt, problem );
-=======
+
+    free(xopt);
+
+    CPXfreeprob(env, &lp);
+    CPXcloseCPLEX(&env);
+}
+
+
 void
 miller_tucker_solution(instance *problem)
 {
@@ -737,30 +741,21 @@
     int error;
 
     CPXENVptr env = CPXopenCPLEX( &error );
-    CPXLPptr lp = CPXcreateprob( env, &error, problem->name ? problem->name : "TSP" );   
-    
+    CPXLPptr lp = CPXcreateprob( env, &error, problem->name ? problem->name : "TSP" );
+
     _miller_tucker_cplex_instance2model(problem, env, lp);
 
-    CPXwriteprob (env, lp, "myprob.lp", NULL);
-    
     if ( CPXmipopt( env, lp ) ) {
         fprintf( stderr, "miller_tucker_cplex_solution CPXmimopt error\n" );
     }
 
-    CPXwriteprob (env, lp, "myprob.lp", NULL);
-
     double *xopt = malloc( CPXgetnumcols( env, lp ) * sizeof( *xopt ) );
     CPXsolution( env, lp, NULL, NULL, xopt, NULL, NULL, NULL );
 
     _miller_tucker_xopt2solution( xopt, problem );
->>>>>>> 21dbb8f6
 
     free(xopt);
 
     CPXfreeprob( env, &lp );
     CPXcloseCPLEX( &env );
-<<<<<<< HEAD
-=======
-
->>>>>>> 21dbb8f6
 }