/*
 * \brief   VNS heuristic method.
 * \authors Francesco Cazzaro, Marco Cieno
 */

#include <errno.h>
#include <limits.h>
#include <math.h>
#include <stddef.h>
#include <stdint.h>
#include <stdio.h>
#include <stdlib.h>
#include <time.h>
#include <unistd.h>

#include "tsp_solvers.h"
#include "logging.h"
#include "tsp.h"
#include "tspconf.h"


static unsigned int __SEED;

typedef struct
{
    int available;
    int v;
    int u;
    double cost;
}
edge_t;


/**
 * Comparator for the edge_t type.
 *
 * @param a void pointer to an `edge_t` element.
 * @param b void pointer to an `edge_t` element.
 * @returns negative if `cost(a) < cost(b)`, positive if `cost(a) > cost(b)`,
 *          0 if `cost(a) == cost(b)`.
 */
int
_cmp_VNS( const void *a, const void *b ) {
    const edge_t *ea = (const edge_t *)a;
    const edge_t *eb = (const edge_t *)b;

    return ea->cost < eb->cost
               ? -1
               : ea->cost == eb->cost
                     ? 0
                     : +1;
}

/**
 * Invert symmetrically all elements in the array from index a to index b included.
 *
 * @param ordered_nodes size_t pointer to array to be inverted.
 * @param a index of node a.
 * @param b index of node b.
 * @param problem instance pointer to problem instance.
 */
void
invert_array(size_t *ordered_nodes, size_t a, size_t b, instance *problem)
{
    if ( a == b ) {
        return;
    }
    size_t iter;
    if ( a>b ) {
        iter = ((b+problem->nnodes)-a+1)/2;
    }else{ iter = (b-a+1)/2;}

    for ( int i = 0; i<iter; ++i ) {
        if ( a>b ) {
            b = b+problem->nnodes;
        }
        size_t temp = ordered_nodes[(a+i)%problem->nnodes];
        ordered_nodes[(a+i)%problem->nnodes] = ordered_nodes[(b-i)%problem->nnodes];
        ordered_nodes[(b-i)%problem->nnodes]= temp;
    }

}

void
swap_blocks(size_t *ordered_nodes, size_t a, size_t b, size_t c, size_t d, instance *problem){

    if ( a == c && b == d ) {
        return;
    }

    if ( b == c ) {
        return;
    }

    size_t *supp_array = calloc( problem->nnodes, sizeof( *supp_array ) );
    for ( int i = 0; i<problem->nnodes; ++i ) {
        supp_array[i] = ordered_nodes[i];
    }

    size_t iter = 0;
    if ( c>d ) {
        iter = (d+problem->nnodes)-c+1;
    }else{
        iter = d-c+1;
    }

    size_t index = a;
    for ( size_t i = 0; i<iter; ++i ) {
        ordered_nodes[index%problem->nnodes] = supp_array[(c+i)%problem->nnodes];
        index++;
    }

    if ( b>c ) {
        iter = (c+problem->nnodes)-b-1;
    }else{
        iter = c-b-1;
    }

    for ( size_t i = 0; i<iter; ++i ) {
        ordered_nodes[index%problem->nnodes] = supp_array[(b+i+1)%problem->nnodes];
        index++;
    }


    if ( a>b ) {
        iter = (b+problem->nnodes)-a+1;
    }else{
        iter = b-a+1;
    }


    for ( size_t i = 0; i<iter; ++i ) {
        ordered_nodes[index%problem->nnodes] = supp_array[(a+i)%problem->nnodes];
        index++;
    }



    free(supp_array);
}

/**
 * \brief Apply a random 5-OPT MOVE to diversificate the provided solution.
 *
 *
 * \param currentsol The solution to be diversificated. Will be diversificated in place.
 * \param problem Pointer to the problem instance object.
 *
 * \warning The value of \p currentsol must be a feasible solution.
 */
void _5opt_diversificate_VNS(size_t **currentsol, instance *problem)
{
    int num_opt = 5;

    size_t replaced_m_edges = 0;
    size_t *ind_m_edges = calloc(num_opt, sizeof(*ind_m_edges));
    size_t *nodes_m_edges = calloc(2 * num_opt, sizeof(*nodes_m_edges));
    size_t *phantom_edges = calloc(2 * num_opt, sizeof(*phantom_edges));
    if ( ind_m_edges == NULL )
    {
        log_fatal("Out of memory.");
        exit(EXIT_FAILURE);
    }

    for ( size_t i = 0; i < num_opt; ++i )
    {
        int found = 0;
        while ( found == 0 )
        {
            int unique = 1;
            size_t e = rand_r(&__SEED) % problem->nnodes;
            for ( size_t j = 0; j < i; ++j )
            {
                if ( ind_m_edges[j] == e )
                {
                    unique = 0;
                }
            }
            if ( unique == 1 )
            {
                found = 1;
                ind_m_edges[i] = e;
                nodes_m_edges[2 * i] = currentsol[e][0];
                nodes_m_edges[2 * i + 1] = currentsol[e][1];
                phantom_edges[2 * i] = currentsol[e][0];
                phantom_edges[2 * i + 1] = currentsol[e][1];
            }
        }
    }

    size_t *ordered_nodes = calloc(problem->nnodes, sizeof(*ordered_nodes));
    /* Build sequence of nodes of the solution to do so in the process, we
     * convert `currentsol` to `next/prev` representation */
    size_t *next = malloc(problem->nnodes * sizeof(*next));
    size_t *prev = malloc(problem->nnodes * sizeof(*prev));

    if ( next == NULL || prev == NULL )
    {
        log_fatal("Out of memory.");
        exit(EXIT_FAILURE);
    }

    size_t u = currentsol[0][0];
    size_t v = currentsol[0][1];
    for ( size_t k = 0; k < problem->nnodes; ++k )
    {
        next[u] = v;
        prev[v] = u;

        for ( size_t kk = 0; kk < problem->nnodes; ++kk )
        {
            if ( (currentsol[kk][0] == v && currentsol[kk][1] != u ) || (currentsol[kk][1] == v && currentsol[kk][0] != u))
            {
                /* kk-th edge in the solution is the next edge going from v to some other node. */
                u = v;
                v ^= currentsol[kk][0] ^ currentsol[kk][1];
                break;
            }
        }
    }

    size_t pointer = 0;
    for ( int i = 0; i < problem->nnodes; ++i )
    {
        ordered_nodes[i] = next[pointer];
        pointer = next[pointer];
    }

    size_t length_nodes_m_edges = 2 * num_opt;
    while ( length_nodes_m_edges > 2 )
    {

        /* Pick two random nodes from m-opt list */
        size_t ind_a = rand_r(&__SEED) % length_nodes_m_edges;
        size_t node_a = nodes_m_edges[ind_a];
        nodes_m_edges[ind_a] = nodes_m_edges[length_nodes_m_edges - 1];
        nodes_m_edges[length_nodes_m_edges - 1] = node_a;
        length_nodes_m_edges--;
        size_t ind_b = rand_r(&__SEED) % length_nodes_m_edges;
        size_t node_b = nodes_m_edges[ind_b];
        nodes_m_edges[ind_b] = nodes_m_edges[length_nodes_m_edges - 1];
        nodes_m_edges[length_nodes_m_edges - 1] = node_b;
        length_nodes_m_edges--;

        if ( node_a == node_b )
        {
            length_nodes_m_edges += 2;
            continue;
        }

        int new_edge_status = -1;
        for ( int i = 0; i < problem->nnodes; ++i )
        {
            if ( ordered_nodes[i] == node_a )
            {
                ind_a = i;
            }
            if ( ordered_nodes[i] == node_b )
            {
                ind_b = i;
            }
        }

        if ( ordered_nodes[(ind_a + 1 ) % problem->nnodes] == node_b && length_nodes_m_edges > 2)
        {
            length_nodes_m_edges += 2;

            continue;
        }
        if ( ordered_nodes[(ind_b + 1 ) % problem->nnodes] == node_a && length_nodes_m_edges > 2)
        {
            length_nodes_m_edges += 2;

            continue;
        }

        if ( length_nodes_m_edges == 2 && nodes_m_edges[0] == nodes_m_edges[1] )
        {

            length_nodes_m_edges += 2;
            continue;
        }

        if ( (ind_a + 1 ) % problem->nnodes == ind_b)
        {
            size_t ind_temp = ind_b;
            size_t node_temp = node_b;
            ind_b = ind_a;
            node_b = node_a;
            ind_a = ind_temp;
            node_a = node_temp;
        }

        size_t temp_index = ind_a + 1;
        while ( new_edge_status == -1 )
        {

            for ( int i = 0; i < length_nodes_m_edges; ++i )
            {
                if ( ordered_nodes[temp_index % problem->nnodes] == nodes_m_edges[i] )
                {
                    new_edge_status = 1;
                    break;
                }
            }
            if ( ordered_nodes[temp_index % problem->nnodes] == node_b )
            {
                /* If find node_b before other nodes of nodes_m_edges then we
                 * cannot connect, except in this same iteration the node_b
                 * was found. This means both edges of node_b have been
                 * unattached so we can connect.  */
                if ( new_edge_status != 1 )
                {
                    new_edge_status = 0;
                }

                break;
            }

            temp_index++;
        }

        if ( new_edge_status == 1 && !(length_nodes_m_edges == 2 && nodes_m_edges[0] == nodes_m_edges[1] ) )
        {

            new_edge_status = -1;
            temp_index = problem->nnodes + ind_a - 1;
            while ( new_edge_status == -1 )
            {

                for ( int i = 0; i < length_nodes_m_edges; ++i )
                {
                    if ( ordered_nodes[temp_index % problem->nnodes] == nodes_m_edges[i] )
                    {
                        new_edge_status = 1;
                        break;
                    }
                }
                if ( ordered_nodes[temp_index % problem->nnodes] == node_b )
                {
                    /* If find node_b before other nodes of nodes_m_edges then we
                     * cannot connect, except in this same iteration the node_b
                     * was found. This means both edges of node_b have been
                     * unattached so we can connect.  */
                    if ( new_edge_status != 1 )
                    {
                        new_edge_status = 0;
                    }

                    break;
                }

                temp_index--;
            }
        }

        if ( new_edge_status == 0 )
        {
            length_nodes_m_edges += 2;
        }
        else
        {

            if ( node_a < node_b )
            {
                currentsol[ind_m_edges[replaced_m_edges]][0] = node_a;
                currentsol[ind_m_edges[replaced_m_edges]][1] = node_b;
            }
            else
            {
                currentsol[ind_m_edges[replaced_m_edges]][0] = node_b;
                currentsol[ind_m_edges[replaced_m_edges]][1] = node_a;
            }

            if ( length_nodes_m_edges == 2 )
            {
                replaced_m_edges++;
                break;
            }
<<<<<<< HEAD

            /* reorder ordered_nodes appropriately first find index and edges
             * of phantom_edges involved */
            size_t a_y = 0, b_y = 0, edge_ind_a = 0, edge_ind_b = 0;
            for ( int i = replaced_m_edges; i < num_opt; ++i )
            {
                if ( phantom_edges[2 * i] == node_a )
                {
                    edge_ind_a = i;
                    a_y = phantom_edges[2 * i + 1];
                }
                else if ( phantom_edges[2 * i + 1] == node_a )
                {
                    edge_ind_a = i;
                    a_y = phantom_edges[2 * i];
                }

                if ( phantom_edges[2 * i] == node_b )
                {
                    edge_ind_b = i;
                    b_y = phantom_edges[2 * i + 1];
                }
                else if ( phantom_edges[2 * i + 1] == node_b )
                {
                    edge_ind_b = i;
                    b_y = phantom_edges[2 * i];
                }
            }
=======
            //reorder ordered_nodes appropriately
            //first find index and edges of phantom_edges involved
            size_t  a_y=0,  b_y=0;
>>>>>>> 99b34972

            for ( int i = 0; i < problem->nnodes; ++i )
            {
            }
            size_t candidate_a_y = ordered_nodes[(ind_a + 1) % problem->nnodes];
            size_t candidate_b_y = ordered_nodes[(ind_b + 1) % problem->nnodes];

            for ( size_t i = 0; i < problem->nnodes; ++i )
            {
                int skip = 0;
                for ( int j = replaced_m_edges; j < num_opt; ++j )
                {
                    if ( i == ind_m_edges[j] )
                    {

                        skip = 1;
                    }
                }

                if ( skip == 1 )
                {

                    continue;
                }

                if ( currentsol[i][0] == node_a && currentsol[i][1] == candidate_a_y )
                {
                    candidate_a_y = ordered_nodes[(ind_a - 1 + problem->nnodes) % problem->nnodes];
                }
                if ( currentsol[i][1] == node_a && currentsol[i][0] == candidate_a_y )
                {
                    candidate_a_y = ordered_nodes[(ind_a - 1 + problem->nnodes) % problem->nnodes];
                }
                if ( currentsol[i][0] == node_b && currentsol[i][1] == candidate_b_y )
                {
                    candidate_b_y = ordered_nodes[(ind_b - 1 + problem->nnodes) % problem->nnodes];
                }
                if ( currentsol[i][1] == node_b && currentsol[i][0] == candidate_b_y )
                {
                    candidate_b_y = ordered_nodes[(ind_b - 1 + problem->nnodes) % problem->nnodes];
                }
            }

            a_y = candidate_a_y;
            b_y = candidate_b_y;

            length_nodes_m_edges += 2;

            size_t blk_a_start = 0, blk_a_end = 0, blk_b_start = 0, blk_b_end = 0, blk_next_start = 0, blk_next_end = 0;
            int is_start_iteration = 0;
            int status = 0;
            int b_status = 0;
            int is_a_last = 0;
            size_t last = 0;
            int deattached_a_count = 0;

            /* Check if a is a node with two deattached edges, special case */
            for ( int j = 0; j < length_nodes_m_edges; ++j )
            {

                if ( ordered_nodes[ind_a % problem->nnodes] == nodes_m_edges[j] )
                {
                    deattached_a_count++;
                }
                if ( deattached_a_count == 2 )
                {
                    blk_a_start = ind_a;
                    blk_a_end = ind_a;
                    status = 1;
                    is_start_iteration = 1;
                }
            }
            for ( int i = ind_a + 1; i < ind_a + problem->nnodes; ++i )
            {
                for ( int j = 0; j < length_nodes_m_edges; ++j )
                {
                    if ( ordered_nodes[i % problem->nnodes] == nodes_m_edges[j] )
                    {

                        /* Determine if ind_a is start or end */
                        if ( status == 0 )
                        {
                            if ( ordered_nodes[i % problem->nnodes] != a_y )
                            {
                                blk_a_start = ind_a;
                                blk_a_end = i % problem->nnodes;
                                status = 10;
                                is_start_iteration = 0;
                            }
                            else
                            {
                                blk_a_end = ind_a;
                                is_a_last = 1;
                                blk_next_start = i % problem->nnodes;
                                status = 2;
                                is_start_iteration = 1;
                            }
                        }
                        else if ( status == 1 )
                        {
                            blk_next_start = i % problem->nnodes;
                            status = 2;
                        }
                        else if ( status == 2 )
                        {
                            blk_next_end = i % problem->nnodes;
                            status = 3;
                        }

                        if ( ordered_nodes[i % problem->nnodes] == node_b && b_status != 4 )
                        {
                            if ( is_start_iteration )
                            {
                                blk_b_start = i % problem->nnodes;

                                b_status = 4;
                                blk_b_end = last;
                            }
                            else
                            {

                                blk_b_end = i % problem->nnodes;
                                blk_b_start = last;
                                if ( ordered_nodes[last] == b_y )
                                {
                                    blk_b_start = blk_b_end;
                                    b_status = 4;
                                }
                            }
                        }
                        else if ( b_status == 4 )
                        {
                            if ( ordered_nodes[i % problem->nnodes] == b_y )
                            {
                                size_t tmp = blk_b_end;
                                blk_b_end = blk_b_start;
                                blk_b_start = tmp;
                                b_status = 3;
                            }
                            else
                            {
                                blk_b_end = i % problem->nnodes;
                                b_status = 3;
                            }
                        }

                        last = i % problem->nnodes;

                        if ( is_start_iteration )
                        {
                            is_start_iteration = 0;
                        }
                        else
                        {
                            is_start_iteration = 1;
                        }
                    }
                }
                if ( status == 10 )
                {
                    status = 1;
                }
            }
            if ( is_a_last )
            {
                blk_a_start = last;
            }

            length_nodes_m_edges -= 2;

            if ( !is_a_last )
            {
                invert_array(ordered_nodes, blk_a_start, blk_a_end, problem);
            }
            if ( ordered_nodes[blk_b_end] == node_b )
            {
                invert_array(ordered_nodes, blk_b_start, blk_b_end, problem);
            }

            swap_blocks(ordered_nodes, blk_next_start, blk_next_end, blk_b_start, blk_b_end, problem);

<<<<<<< HEAD
            /* Update phantom_edges */
            phantom_edges[2 * edge_ind_b] = a_y + edge_ind_a;
            phantom_edges[2 * edge_ind_b + 1] = b_y;
            phantom_edges[2 * edge_ind_a] = phantom_edges[2 * replaced_m_edges];
            phantom_edges[2 * edge_ind_a + 1] = phantom_edges[2 * replaced_m_edges + 1];
=======
>>>>>>> 99b34972

            replaced_m_edges++;
        }
    }

    /* Connect the last remaining edge */
    if ( nodes_m_edges[0] < nodes_m_edges[1] )
    {
        currentsol[ind_m_edges[replaced_m_edges]][0] = nodes_m_edges[0];
        currentsol[ind_m_edges[replaced_m_edges]][1] = nodes_m_edges[1];
    }
    else
    {
        currentsol[ind_m_edges[replaced_m_edges]][0] = nodes_m_edges[1];
        currentsol[ind_m_edges[replaced_m_edges]][1] = nodes_m_edges[0];
    }

    free(next);
    free(prev);

    free(ind_m_edges);
    free(ordered_nodes);
    free(nodes_m_edges);
}

/**
 * \brief Repeatedly apply 2-OPT MOVE for refininig the provided solution.
 *
 *
 * \param currentsol The solution to be improved. Will be modified in place.
 * \param problem Pointer to the problem instance object.
 *
 * \warning The value of \p currentsol must be a feasible solution.
 */
void
_2opt_refine_VNS( size_t **currentsol, instance *problem )
{
    /* Convert `currentsol` to `next/prev` representation */
    size_t *next = malloc( problem->nnodes * sizeof( *next ) );
    size_t *prev = malloc( problem->nnodes * sizeof( *prev ) );

    if ( next == NULL || prev == NULL ) {
        log_fatal( "Out of memory." );
        exit( EXIT_FAILURE );
    }

    size_t u = currentsol[0][0];
    size_t v = currentsol[0][1];
    for ( size_t k = 0; k < problem->nnodes; ++k ) {
        next[u] = v;
        prev[v] = u;

        for ( size_t kk = 0; kk < problem->nnodes; ++kk ) {
            if ( (currentsol[kk][0] == v && currentsol[kk][1] != u )
                 || (currentsol[kk][1] == v && currentsol[kk][0] != u) ) {
                /* kk-th edge in the solution is the next edge going from v to some other node. */
                u = v;
                v ^= currentsol[kk][0] ^ currentsol[kk][1];
                break;
            }
        }
    }


    /* Weights of the edges under scrutiny.  */
    double wuv, wu_v_, wuu_, wvv_;

    /* Nodes under scrutiny. */
    size_t u_, v_;

    /* Boolean flag exiting refinement loop in case local optimality was reached.  */
    int wasrefined;

    do {
        wasrefined = 0;

        for ( u = 0, v = next[u]; v != 0; u = v, v = next[u] )
        {
            wuv = _euclidean_distance( problem->xcoord[u], problem->ycoord[u], problem->xcoord[v], problem->ycoord[v] );

            for ( u_ = next[v], v_ = next[u_]; v_ != u; u_ = v_, v_ = next[u_] )
            {
                wu_v_ = _euclidean_distance( problem->xcoord[u_], problem->ycoord[u_], problem->xcoord[v_], problem->ycoord[v_] );

                /* Calculate cost of 2-OPT move, paying attention to not disconnecting the graph */
                wuu_ = _euclidean_distance( problem->xcoord[u], problem->ycoord[u], problem->xcoord[u_], problem->ycoord[u_] );
                wvv_ = _euclidean_distance( problem->xcoord[v], problem->ycoord[v], problem->xcoord[v_], problem->ycoord[v_] );

                if ( wuu_ + wvv_ < wuv + wu_v_ )
                {
                    log_trace( "2-OPT MOVE: (%zu, %zu) X (%zu, %zu)", u, v, u_, v_ );
                    /* Swap all the rout from v to u_ */
                    for ( size_t vv = v, t = next[next[vv]]; vv != u_; vv = prev[t], t = next[t] ) {
                        prev[vv] = prev[t];
                        next[prev[t]] = vv;
                    }

                    /* Swap edges if any improvement.  */
                    next[u] = u_;
                    next[v] = v_;
                    prev[u_] = u;
                    prev[v_] = v;

                    wasrefined = 1;
                    break;
                }
            }
        }

    } while ( wasrefined ) ;

    /* Update solution */
    size_t k;
    for ( k = 0, u = 0, v = next[u]; v != 0; ++k, u = v, v = next[u] ) {
        currentsol[k][0] = u;
        currentsol[k][1] = v;
    }
    currentsol[k][0] = u;
    currentsol[k][1] = v;

    free(next);
    free(prev);
}


void
HeurVNS_solve ( instance *problem )
{
    struct timespec start, end;

    size_t nedges = ( problem->nnodes * ( problem->nnodes + 1 ) ) / 2 - problem->nnodes;

    /* Build a list with all edges and sort them.  */
    edge_t *edges = malloc( nedges * sizeof( *edges ) );
    if ( edges == NULL ) {
        log_fatal( "Out of memory." );
        exit( EXIT_FAILURE );
    }

    size_t pos = 0;
    for ( size_t i = 0; i < problem->nnodes; ++i ) {
        for ( size_t j = i + 1; j < problem->nnodes; ++j ) {
            edges[pos++] = (edge_t) {
                1, i, j,
                _euclidean_distance(
                    problem->xcoord[i],
                    problem->ycoord[i],
                    problem->xcoord[j],
                    problem->ycoord[j]
                )
            };
        }
    }

    log_debug( "Sorting edges by cost." );
    clock_gettime( CLOCK_MONOTONIC, &start );

    qsort( edges, nedges, sizeof( *edges ), _cmp_VNS );

    clock_gettime( CLOCK_MONOTONIC, &end );
    log_debug( "Done sorting in %.3lf seconds.",
               ( end.tv_sec - start.tv_sec ) + ( end.tv_nsec - start.tv_nsec ) / 1000000000. );

    size_t from;

    /* `currentsol` will contain the solution obtained starting the nearest
     * neighbor heuristic from `startnode`.  */
    double bestcost = __DBL_MAX__;
    size_t **bestsol = problem->solution;
    size_t **currentsol = malloc( problem->nnodes * sizeof( *currentsol ) );
    if ( currentsol == NULL ) {
        log_fatal( "Out of memory." );
        exit( EXIT_FAILURE );
    }
    for ( size_t i = 0; i < problem->nnodes; ++i ) {
        currentsol[i] = malloc( 2 * sizeof( *currentsol[i] ) );
        if ( currentsol[i] == NULL ) {
            log_fatal( "Out of memory." );
            exit( EXIT_FAILURE );
        }
    }


    double elapsedtime = 0;

    clock_gettime( CLOCK_MONOTONIC, &start );

    /* Initialize our solution starting from a solution computed with the neirest neighborood method  */
    size_t startnode = rand_r(&__SEED) % problem->nnodes;
    from = startnode;
    for ( size_t k = 0; k < problem->nnodes - 1; ++k )
    {
        /* Search the almost-shortest edge where `from` occurs.  */
        for ( pos = 0; ; pos = (pos + 1 ) % nedges ) {
            /* Flip a coin and decide whether to stop here or keep going.
             * If we run out of edges prior to successfull coinflip,
             * simply restart the loop. Note that this method terminates
             * with probability 1.  */
            if ( edges[pos].available && ( edges[pos].v == from || edges[pos].u == from ) )
            {
                if ( rand_r( &__SEED ) >= RAND_MAX / 4 ) {
                    currentsol[k][0] = edges[pos].v;
                    currentsol[k][1] = edges[pos].u;
                    break;
                }
            }
        }

        log_trace("Greedy choice #%zu was %zu - %zu", k, currentsol[k][0], currentsol[k][1]);

        /* Avoid subtours removing all other edges where `from` occurs.  */
        for ( pos = 0; pos < nedges; ++pos ) {
            if ( edges[pos].available && ( edges[pos].v == from || edges[pos].u == from ) )
            {
                edges[pos].available = 0;
            }
        }

        /* Update `from` to start from the just added neighbor.  */
        from ^= currentsol[k][0] ^ currentsol[k][1];
    }

    /* Set last edge.  */
    currentsol[problem->nnodes - 1][0] = from;
    currentsol[problem->nnodes - 1][1] = startnode;

    for ( int i = 0; i<problem->nnodes; ++i ) {
        problem->solution[i][0] = currentsol[i][0];
        problem->solution[i][1] = currentsol[i][1];
    }

    /* Run iteratively 2-opt and a random 5-opt jump */
    for ( size_t iter = 0; elapsedtime + 1e-3 < conf.heurtime; iter++ )
    {
<<<<<<< HEAD
        log_debug( "Applying 5-OPT refinement" );
        _5opt_diversificate_VNS(currentsol, problem);

        log_debug( "Applying 2-OPT refinement" );
        _2opt_refine_VNS( currentsol, problem );

=======

        _5opt_diversificate_VNS(currentsol, problem);

        _2opt_refine_VNS( currentsol, problem );


>>>>>>> 99b34972
        clock_gettime( CLOCK_MONOTONIC, &end );

        elapsedtime = ( end.tv_sec - start.tv_sec ) + ( end.tv_nsec - start.tv_nsec ) / 1000000000.;

        /* Compute solution cost and update `bestsol` and `bestcost`
         * accordingly.  */
        problem->solution = currentsol;
        problem->solcost = compute_solution_cost( problem );

        if ( problem->solcost < bestcost ) {
            /* Swap `currentsol` and `bestsol`, so we can reuse the arrays
             * during the next itaration.  */
            log_info( "Heuristic solution improved at #%d (%.3e < %.3e).", startnode + 1, problem->solcost, bestcost );
            currentsol = bestsol;
            bestsol    = problem->solution;
            bestcost   = problem->solcost;
        }
    }

    problem->solution = bestsol;
    problem->solcost  = bestcost;

    /* Free `currentsol`, which may have been swapped in the mean time.  */
    for ( size_t i = 0; i < problem->nnodes; ++i ) free( currentsol[i] );
    free( currentsol );
}


void
HeurVNS_model ( instance *problem )
{
    struct timespec start, end;
    clock_gettime( CLOCK_MONOTONIC, &start );
    __SEED = conf.seed;

    log_debug( "Starting solver." );
    HeurVNS_solve( problem );

    clock_gettime( CLOCK_MONOTONIC, &end );

    problem->elapsedtime  = ( end.tv_sec - start.tv_sec ) + ( end.tv_nsec - start.tv_nsec ) / 1000000000.;
    problem->visitednodes = 0;
}<|MERGE_RESOLUTION|>--- conflicted
+++ resolved
@@ -377,44 +377,10 @@
                 replaced_m_edges++;
                 break;
             }
-<<<<<<< HEAD
-
-            /* reorder ordered_nodes appropriately first find index and edges
-             * of phantom_edges involved */
-            size_t a_y = 0, b_y = 0, edge_ind_a = 0, edge_ind_b = 0;
-            for ( int i = replaced_m_edges; i < num_opt; ++i )
-            {
-                if ( phantom_edges[2 * i] == node_a )
-                {
-                    edge_ind_a = i;
-                    a_y = phantom_edges[2 * i + 1];
-                }
-                else if ( phantom_edges[2 * i + 1] == node_a )
-                {
-                    edge_ind_a = i;
-                    a_y = phantom_edges[2 * i];
-                }
-
-                if ( phantom_edges[2 * i] == node_b )
-                {
-                    edge_ind_b = i;
-                    b_y = phantom_edges[2 * i + 1];
-                }
-                else if ( phantom_edges[2 * i + 1] == node_b )
-                {
-                    edge_ind_b = i;
-                    b_y = phantom_edges[2 * i];
-                }
-            }
-=======
-            //reorder ordered_nodes appropriately
-            //first find index and edges of phantom_edges involved
+
+
             size_t  a_y=0,  b_y=0;
->>>>>>> 99b34972
-
-            for ( int i = 0; i < problem->nnodes; ++i )
-            {
-            }
+
             size_t candidate_a_y = ordered_nodes[(ind_a + 1) % problem->nnodes];
             size_t candidate_b_y = ordered_nodes[(ind_b + 1) % problem->nnodes];
 
@@ -592,15 +558,6 @@
 
             swap_blocks(ordered_nodes, blk_next_start, blk_next_end, blk_b_start, blk_b_end, problem);
 
-<<<<<<< HEAD
-            /* Update phantom_edges */
-            phantom_edges[2 * edge_ind_b] = a_y + edge_ind_a;
-            phantom_edges[2 * edge_ind_b + 1] = b_y;
-            phantom_edges[2 * edge_ind_a] = phantom_edges[2 * replaced_m_edges];
-            phantom_edges[2 * edge_ind_a + 1] = phantom_edges[2 * replaced_m_edges + 1];
-=======
->>>>>>> 99b34972
-
             replaced_m_edges++;
         }
     }
@@ -834,21 +791,12 @@
     /* Run iteratively 2-opt and a random 5-opt jump */
     for ( size_t iter = 0; elapsedtime + 1e-3 < conf.heurtime; iter++ )
     {
-<<<<<<< HEAD
         log_debug( "Applying 5-OPT refinement" );
         _5opt_diversificate_VNS(currentsol, problem);
 
         log_debug( "Applying 2-OPT refinement" );
         _2opt_refine_VNS( currentsol, problem );
 
-=======
-
-        _5opt_diversificate_VNS(currentsol, problem);
-
-        _2opt_refine_VNS( currentsol, problem );
-
-
->>>>>>> 99b34972
         clock_gettime( CLOCK_MONOTONIC, &end );
 
         elapsedtime = ( end.tv_sec - start.tv_sec ) + ( end.tv_nsec - start.tv_nsec ) / 1000000000.;
@@ -861,7 +809,7 @@
         if ( problem->solcost < bestcost ) {
             /* Swap `currentsol` and `bestsol`, so we can reuse the arrays
              * during the next itaration.  */
-            log_info( "Heuristic solution improved at #%d (%.3e < %.3e).", startnode + 1, problem->solcost, bestcost );
+            log_info( "Heuristic solution improved at #%d (%.3e < %.3e).", iter + 1, problem->solcost, bestcost );
             currentsol = bestsol;
             bestsol    = problem->solution;
             bestcost   = problem->solcost;
